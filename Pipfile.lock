{
    "_meta": {
        "hash": {
            "sha256": "793b21763497fa5ac3bf4f03f91867bf6e14c64e2b9ef8e24c09b861302eb6ff"
        },
        "pipfile-spec": 6,
        "requires": {
            "python_version": "3.10"
        },
        "sources": [
            {
                "name": "pypi",
                "url": "https://pypi.org/simple",
                "verify_ssl": true
            }
        ]
    },
    "default": {
        "babel": {
            "hashes": [
                "sha256:b4246fb7677d3b98f501a39d43396d3cafdc8eadb045f4a31be01863f655c610",
                "sha256:cc2d99999cd01d44420ae725a21c9e3711b3aadc7976d6147f622d8581963455"
            ],
            "markers": "python_version >= '3.7'",
            "version": "==2.12.1"
        },
        "black": {
            "hashes": [
                "sha256:031e8c69f3d3b09e1aa471a926a1eeb0b9071f80b17689a655f7885ac9325a6f",
                "sha256:13a2e4a93bb8ca74a749b6974925c27219bb3df4d42fc45e948a5d9feb5122b7",
                "sha256:13ef033794029b85dfea8032c9d3b92b42b526f1ff4bf13b2182ce4e917f5100",
                "sha256:14f04c990259576acd093871e7e9b14918eb28f1866f91968ff5524293f9c573",
                "sha256:24b6b3ff5c6d9ea08a8888f6977eae858e1f340d7260cf56d70a49823236b62d",
                "sha256:403397c033adbc45c2bd41747da1f7fc7eaa44efbee256b53842470d4ac5a70f",
                "sha256:50254ebfa56aa46a9fdd5d651f9637485068a1adf42270148cd101cdf56e0ad9",
                "sha256:538efb451cd50f43aba394e9ec7ad55a37598faae3348d723b59ea8e91616300",
                "sha256:638619a559280de0c2aa4d76f504891c9860bb8fa214267358f0a20f27c12948",
                "sha256:6a3b50e4b93f43b34a9d3ef00d9b6728b4a722c997c99ab09102fd5efdb88325",
                "sha256:6ccd59584cc834b6d127628713e4b6b968e5f79572da66284532525a042549f9",
                "sha256:75a2dc41b183d4872d3a500d2b9c9016e67ed95738a3624f4751a0cb4818fe71",
                "sha256:7d30ec46de88091e4316b17ae58bbbfc12b2de05e069030f6b747dfc649ad186",
                "sha256:8431445bf62d2a914b541da7ab3e2b4f3bc052d2ccbf157ebad18ea126efb91f",
                "sha256:8fc1ddcf83f996247505db6b715294eba56ea9372e107fd54963c7553f2b6dfe",
                "sha256:a732b82747235e0542c03bf352c126052c0fbc458d8a239a94701175b17d4855",
                "sha256:adc3e4442eef57f99b5590b245a328aad19c99552e0bdc7f0b04db6656debd80",
                "sha256:c46767e8df1b7beefb0899c4a95fb43058fa8500b6db144f4ff3ca38eb2f6393",
                "sha256:c619f063c2d68f19b2d7270f4cf3192cb81c9ec5bc5ba02df91471d0b88c4c5c",
                "sha256:cf3a4d00e4cdb6734b64bf23cd4341421e8953615cba6b3670453737a72ec204",
                "sha256:cf99f3de8b3273a8317681d8194ea222f10e0133a24a7548c73ce44ea1679377",
                "sha256:d6bc09188020c9ac2555a498949401ab35bb6bf76d4e0f8ee251694664df6301"
            ],
            "index": "pypi",
<<<<<<< HEAD
            "markers": "python_version >= '3.7'",
            "version": "==23.1a1"
=======
            "version": "==23.9.1"
>>>>>>> 50e361ba
        },
        "certifi": {
            "hashes": [
                "sha256:539cc1d13202e33ca466e88b2807e29f4c13049d6d87031a3c110744495cb082",
                "sha256:92d6037539857d8206b8f6ae472e8b77db8058fec5937a1ef3f54304089edbb9"
            ],
            "markers": "python_version >= '3.6'",
            "version": "==2023.7.22"
        },
        "chardet": {
            "hashes": [
                "sha256:1b3b6ff479a8c414bc3fa2c0852995695c4a026dcd6d0633b2dd092ca39c1cf7",
                "sha256:e1cf59446890a00105fe7b7912492ea04b6e6f06d4b742b2c788469e34c82970"
            ],
            "markers": "python_version >= '3.7'",
            "version": "==5.2.0"
        },
        "charset-normalizer": {
            "hashes": [
<<<<<<< HEAD
                "sha256:02673e456dc5ab13659f85196c534dc596d4ef260e4d86e856c3b2773ce09843",
                "sha256:02af06682e3590ab952599fbadac535ede5d60d78848e555aa58d0c0abbde786",
                "sha256:03680bb39035fbcffe828eae9c3f8afc0428c91d38e7d61aa992ef7a59fb120e",
                "sha256:0570d21da019941634a531444364f2482e8db0b3425fcd5ac0c36565a64142c8",
                "sha256:09c77f964f351a7369cc343911e0df63e762e42bac24cd7d18525961c81754f4",
                "sha256:0d3d5b7db9ed8a2b11a774db2bbea7ba1884430a205dbd54a32d61d7c2a190fa",
                "sha256:1063da2c85b95f2d1a430f1c33b55c9c17ffaf5e612e10aeaad641c55a9e2b9d",
                "sha256:12ebea541c44fdc88ccb794a13fe861cc5e35d64ed689513a5c03d05b53b7c82",
                "sha256:153e7b6e724761741e0974fc4dcd406d35ba70b92bfe3fedcb497226c93b9da7",
                "sha256:15b26ddf78d57f1d143bdf32e820fd8935d36abe8a25eb9ec0b5a71c82eb3895",
                "sha256:1872d01ac8c618a8da634e232f24793883d6e456a66593135aeafe3784b0848d",
                "sha256:187d18082694a29005ba2944c882344b6748d5be69e3a89bf3cc9d878e548d5a",
                "sha256:1b2919306936ac6efb3aed1fbf81039f7087ddadb3160882a57ee2ff74fd2382",
                "sha256:232ac332403e37e4a03d209a3f92ed9071f7d3dbda70e2a5e9cff1c4ba9f0678",
                "sha256:23e8565ab7ff33218530bc817922fae827420f143479b753104ab801145b1d5b",
                "sha256:24817cb02cbef7cd499f7c9a2735286b4782bd47a5b3516a0e84c50eab44b98e",
                "sha256:249c6470a2b60935bafd1d1d13cd613f8cd8388d53461c67397ee6a0f5dce741",
                "sha256:24a91a981f185721542a0b7c92e9054b7ab4fea0508a795846bc5b0abf8118d4",
                "sha256:2502dd2a736c879c0f0d3e2161e74d9907231e25d35794584b1ca5284e43f596",
                "sha256:250c9eb0f4600361dd80d46112213dff2286231d92d3e52af1e5a6083d10cad9",
                "sha256:278c296c6f96fa686d74eb449ea1697f3c03dc28b75f873b65b5201806346a69",
                "sha256:2935ffc78db9645cb2086c2f8f4cfd23d9b73cc0dc80334bc30aac6f03f68f8c",
                "sha256:2f4a0033ce9a76e391542c182f0d48d084855b5fcba5010f707c8e8c34663d77",
                "sha256:30a85aed0b864ac88309b7d94be09f6046c834ef60762a8833b660139cfbad13",
                "sha256:380c4bde80bce25c6e4f77b19386f5ec9db230df9f2f2ac1e5ad7af2caa70459",
                "sha256:3ae38d325b512f63f8da31f826e6cb6c367336f95e418137286ba362925c877e",
                "sha256:3b447982ad46348c02cb90d230b75ac34e9886273df3a93eec0539308a6296d7",
                "sha256:3debd1150027933210c2fc321527c2299118aa929c2f5a0a80ab6953e3bd1908",
                "sha256:4162918ef3098851fcd8a628bf9b6a98d10c380725df9e04caf5ca6dd48c847a",
                "sha256:468d2a840567b13a590e67dd276c570f8de00ed767ecc611994c301d0f8c014f",
                "sha256:4cc152c5dd831641e995764f9f0b6589519f6f5123258ccaca8c6d34572fefa8",
                "sha256:542da1178c1c6af8873e143910e2269add130a299c9106eef2594e15dae5e482",
                "sha256:557b21a44ceac6c6b9773bc65aa1b4cc3e248a5ad2f5b914b91579a32e22204d",
                "sha256:5707a746c6083a3a74b46b3a631d78d129edab06195a92a8ece755aac25a3f3d",
                "sha256:588245972aca710b5b68802c8cad9edaa98589b1b42ad2b53accd6910dad3545",
                "sha256:5adf257bd58c1b8632046bbe43ee38c04e1038e9d37de9c57a94d6bd6ce5da34",
                "sha256:619d1c96099be5823db34fe89e2582b336b5b074a7f47f819d6b3a57ff7bdb86",
                "sha256:63563193aec44bce707e0c5ca64ff69fa72ed7cf34ce6e11d5127555756fd2f6",
                "sha256:67b8cc9574bb518ec76dc8e705d4c39ae78bb96237cb533edac149352c1f39fe",
                "sha256:6a685067d05e46641d5d1623d7c7fdf15a357546cbb2f71b0ebde91b175ffc3e",
                "sha256:70f1d09c0d7748b73290b29219e854b3207aea922f839437870d8cc2168e31cc",
                "sha256:750b446b2ffce1739e8578576092179160f6d26bd5e23eb1789c4d64d5af7dc7",
                "sha256:7966951325782121e67c81299a031f4c115615e68046f79b85856b86ebffc4cd",
                "sha256:7b8b8bf1189b3ba9b8de5c8db4d541b406611a71a955bbbd7385bbc45fcb786c",
                "sha256:7f5d10bae5d78e4551b7be7a9b29643a95aded9d0f602aa2ba584f0388e7a557",
                "sha256:805dfea4ca10411a5296bcc75638017215a93ffb584c9e344731eef0dcfb026a",
                "sha256:81bf654678e575403736b85ba3a7867e31c2c30a69bc57fe88e3ace52fb17b89",
                "sha256:82eb849f085624f6a607538ee7b83a6d8126df6d2f7d3b319cb837b289123078",
                "sha256:85a32721ddde63c9df9ebb0d2045b9691d9750cb139c161c80e500d210f5e26e",
                "sha256:86d1f65ac145e2c9ed71d8ffb1905e9bba3a91ae29ba55b4c46ae6fc31d7c0d4",
                "sha256:86f63face3a527284f7bb8a9d4f78988e3c06823f7bea2bd6f0e0e9298ca0403",
                "sha256:8eaf82f0eccd1505cf39a45a6bd0a8cf1c70dcfc30dba338207a969d91b965c0",
                "sha256:93aa7eef6ee71c629b51ef873991d6911b906d7312c6e8e99790c0f33c576f89",
                "sha256:96c2b49eb6a72c0e4991d62406e365d87067ca14c1a729a870d22354e6f68115",
                "sha256:9cf3126b85822c4e53aa28c7ec9869b924d6fcfb76e77a45c44b83d91afd74f9",
                "sha256:9fe359b2e3a7729010060fbca442ca225280c16e923b37db0e955ac2a2b72a05",
                "sha256:a0ac5e7015a5920cfce654c06618ec40c33e12801711da6b4258af59a8eff00a",
                "sha256:a3f93dab657839dfa61025056606600a11d0b696d79386f974e459a3fbc568ec",
                "sha256:a4b71f4d1765639372a3b32d2638197f5cd5221b19531f9245fcc9ee62d38f56",
                "sha256:aae32c93e0f64469f74ccc730a7cb21c7610af3a775157e50bbd38f816536b38",
                "sha256:aaf7b34c5bc56b38c931a54f7952f1ff0ae77a2e82496583b247f7c969eb1479",
                "sha256:abecce40dfebbfa6abf8e324e1860092eeca6f7375c8c4e655a8afb61af58f2c",
                "sha256:abf0d9f45ea5fb95051c8bfe43cb40cda383772f7e5023a83cc481ca2604d74e",
                "sha256:ac71b2977fb90c35d41c9453116e283fac47bb9096ad917b8819ca8b943abecd",
                "sha256:ada214c6fa40f8d800e575de6b91a40d0548139e5dc457d2ebb61470abf50186",
                "sha256:b09719a17a2301178fac4470d54b1680b18a5048b481cb8890e1ef820cb80455",
                "sha256:b1121de0e9d6e6ca08289583d7491e7fcb18a439305b34a30b20d8215922d43c",
                "sha256:b3b2316b25644b23b54a6f6401074cebcecd1244c0b8e80111c9a3f1c8e83d65",
                "sha256:b3d9b48ee6e3967b7901c052b670c7dda6deb812c309439adaffdec55c6d7b78",
                "sha256:b5bcf60a228acae568e9911f410f9d9e0d43197d030ae5799e20dca8df588287",
                "sha256:b8f3307af845803fb0b060ab76cf6dd3a13adc15b6b451f54281d25911eb92df",
                "sha256:c2af80fb58f0f24b3f3adcb9148e6203fa67dd3f61c4af146ecad033024dde43",
                "sha256:c350354efb159b8767a6244c166f66e67506e06c8924ed74669b2c70bc8735b1",
                "sha256:c5a74c359b2d47d26cdbbc7845e9662d6b08a1e915eb015d044729e92e7050b7",
                "sha256:c71f16da1ed8949774ef79f4a0260d28b83b3a50c6576f8f4f0288d109777989",
                "sha256:d47ecf253780c90ee181d4d871cd655a789da937454045b17b5798da9393901a",
                "sha256:d7eff0f27edc5afa9e405f7165f85a6d782d308f3b6b9d96016c010597958e63",
                "sha256:d97d85fa63f315a8bdaba2af9a6a686e0eceab77b3089af45133252618e70884",
                "sha256:db756e48f9c5c607b5e33dd36b1d5872d0422e960145b08ab0ec7fd420e9d649",
                "sha256:dc45229747b67ffc441b3de2f3ae5e62877a282ea828a5bdb67883c4ee4a8810",
                "sha256:e0fc42822278451bc13a2e8626cf2218ba570f27856b536e00cfa53099724828",
                "sha256:e39c7eb31e3f5b1f88caff88bcff1b7f8334975b46f6ac6e9fc725d829bc35d4",
                "sha256:e46cd37076971c1040fc8c41273a8b3e2c624ce4f2be3f5dfcb7a430c1d3acc2",
                "sha256:e5c1502d4ace69a179305abb3f0bb6141cbe4714bc9b31d427329a95acfc8bdd",
                "sha256:edfe077ab09442d4ef3c52cb1f9dab89bff02f4524afc0acf2d46be17dc479f5",
                "sha256:effe5406c9bd748a871dbcaf3ac69167c38d72db8c9baf3ff954c344f31c4cbe",
                "sha256:f0d1e3732768fecb052d90d62b220af62ead5748ac51ef61e7b32c266cac9293",
                "sha256:f5969baeaea61c97efa706b9b107dcba02784b1601c74ac84f2a532ea079403e",
                "sha256:f8888e31e3a85943743f8fc15e71536bda1c81d5aa36d014a3c0c44481d7db6e",
                "sha256:fc52b79d83a3fe3a360902d3f5d79073a993597d48114c29485e9431092905d8"
            ],
            "markers": "python_full_version >= '3.7.0'",
            "version": "==3.3.0"
=======
                "sha256:04e57ab9fbf9607b77f7d057974694b4f6b142da9ed4a199859d9d4d5c63fe96",
                "sha256:09393e1b2a9461950b1c9a45d5fd251dc7c6f228acab64da1c9c0165d9c7765c",
                "sha256:0b87549028f680ca955556e3bd57013ab47474c3124dc069faa0b6545b6c9710",
                "sha256:1000fba1057b92a65daec275aec30586c3de2401ccdcd41f8a5c1e2c87078706",
                "sha256:1249cbbf3d3b04902ff081ffbb33ce3377fa6e4c7356f759f3cd076cc138d020",
                "sha256:1920d4ff15ce893210c1f0c0e9d19bfbecb7983c76b33f046c13a8ffbd570252",
                "sha256:193cbc708ea3aca45e7221ae58f0fd63f933753a9bfb498a3b474878f12caaad",
                "sha256:1a100c6d595a7f316f1b6f01d20815d916e75ff98c27a01ae817439ea7726329",
                "sha256:1f30b48dd7fa1474554b0b0f3fdfdd4c13b5c737a3c6284d3cdc424ec0ffff3a",
                "sha256:203f0c8871d5a7987be20c72442488a0b8cfd0f43b7973771640fc593f56321f",
                "sha256:246de67b99b6851627d945db38147d1b209a899311b1305dd84916f2b88526c6",
                "sha256:2dee8e57f052ef5353cf608e0b4c871aee320dd1b87d351c28764fc0ca55f9f4",
                "sha256:2efb1bd13885392adfda4614c33d3b68dee4921fd0ac1d3988f8cbb7d589e72a",
                "sha256:2f4ac36d8e2b4cc1aa71df3dd84ff8efbe3bfb97ac41242fbcfc053c67434f46",
                "sha256:3170c9399da12c9dc66366e9d14da8bf7147e1e9d9ea566067bbce7bb74bd9c2",
                "sha256:3b1613dd5aee995ec6d4c69f00378bbd07614702a315a2cf6c1d21461fe17c23",
                "sha256:3bb3d25a8e6c0aedd251753a79ae98a093c7e7b471faa3aa9a93a81431987ace",
                "sha256:3bb7fda7260735efe66d5107fb7e6af6a7c04c7fce9b2514e04b7a74b06bf5dd",
                "sha256:41b25eaa7d15909cf3ac4c96088c1f266a9a93ec44f87f1d13d4a0e86c81b982",
                "sha256:45de3f87179c1823e6d9e32156fb14c1927fcc9aba21433f088fdfb555b77c10",
                "sha256:46fb8c61d794b78ec7134a715a3e564aafc8f6b5e338417cb19fe9f57a5a9bf2",
                "sha256:48021783bdf96e3d6de03a6e39a1171ed5bd7e8bb93fc84cc649d11490f87cea",
                "sha256:4957669ef390f0e6719db3613ab3a7631e68424604a7b448f079bee145da6e09",
                "sha256:5e86d77b090dbddbe78867a0275cb4df08ea195e660f1f7f13435a4649e954e5",
                "sha256:6339d047dab2780cc6220f46306628e04d9750f02f983ddb37439ca47ced7149",
                "sha256:681eb3d7e02e3c3655d1b16059fbfb605ac464c834a0c629048a30fad2b27489",
                "sha256:6c409c0deba34f147f77efaa67b8e4bb83d2f11c8806405f76397ae5b8c0d1c9",
                "sha256:7095f6fbfaa55defb6b733cfeb14efaae7a29f0b59d8cf213be4e7ca0b857b80",
                "sha256:70c610f6cbe4b9fce272c407dd9d07e33e6bf7b4aa1b7ffb6f6ded8e634e3592",
                "sha256:72814c01533f51d68702802d74f77ea026b5ec52793c791e2da806a3844a46c3",
                "sha256:7a4826ad2bd6b07ca615c74ab91f32f6c96d08f6fcc3902ceeedaec8cdc3bcd6",
                "sha256:7c70087bfee18a42b4040bb9ec1ca15a08242cf5867c58726530bdf3945672ed",
                "sha256:855eafa5d5a2034b4621c74925d89c5efef61418570e5ef9b37717d9c796419c",
                "sha256:8700f06d0ce6f128de3ccdbc1acaea1ee264d2caa9ca05daaf492fde7c2a7200",
                "sha256:89f1b185a01fe560bc8ae5f619e924407efca2191b56ce749ec84982fc59a32a",
                "sha256:8b2c760cfc7042b27ebdb4a43a4453bd829a5742503599144d54a032c5dc7e9e",
                "sha256:8c2f5e83493748286002f9369f3e6607c565a6a90425a3a1fef5ae32a36d749d",
                "sha256:8e098148dd37b4ce3baca71fb394c81dc5d9c7728c95df695d2dca218edf40e6",
                "sha256:94aea8eff76ee6d1cdacb07dd2123a68283cb5569e0250feab1240058f53b623",
                "sha256:95eb302ff792e12aba9a8b8f8474ab229a83c103d74a750ec0bd1c1eea32e669",
                "sha256:9bd9b3b31adcb054116447ea22caa61a285d92e94d710aa5ec97992ff5eb7cf3",
                "sha256:9e608aafdb55eb9f255034709e20d5a83b6d60c054df0802fa9c9883d0a937aa",
                "sha256:a103b3a7069b62f5d4890ae1b8f0597618f628b286b03d4bc9195230b154bfa9",
                "sha256:a386ebe437176aab38c041de1260cd3ea459c6ce5263594399880bbc398225b2",
                "sha256:a38856a971c602f98472050165cea2cdc97709240373041b69030be15047691f",
                "sha256:a401b4598e5d3f4a9a811f3daf42ee2291790c7f9d74b18d75d6e21dda98a1a1",
                "sha256:a7647ebdfb9682b7bb97e2a5e7cb6ae735b1c25008a70b906aecca294ee96cf4",
                "sha256:aaf63899c94de41fe3cf934601b0f7ccb6b428c6e4eeb80da72c58eab077b19a",
                "sha256:b0dac0ff919ba34d4df1b6131f59ce95b08b9065233446be7e459f95554c0dc8",
                "sha256:baacc6aee0b2ef6f3d308e197b5d7a81c0e70b06beae1f1fcacffdbd124fe0e3",
                "sha256:bf420121d4c8dce6b889f0e8e4ec0ca34b7f40186203f06a946fa0276ba54029",
                "sha256:c04a46716adde8d927adb9457bbe39cf473e1e2c2f5d0a16ceb837e5d841ad4f",
                "sha256:c0b21078a4b56965e2b12f247467b234734491897e99c1d51cee628da9786959",
                "sha256:c1c76a1743432b4b60ab3358c937a3fe1341c828ae6194108a94c69028247f22",
                "sha256:c4983bf937209c57240cff65906b18bb35e64ae872da6a0db937d7b4af845dd7",
                "sha256:c4fb39a81950ec280984b3a44f5bd12819953dc5fa3a7e6fa7a80db5ee853952",
                "sha256:c57921cda3a80d0f2b8aec7e25c8aa14479ea92b5b51b6876d975d925a2ea346",
                "sha256:c8063cf17b19661471ecbdb3df1c84f24ad2e389e326ccaf89e3fb2484d8dd7e",
                "sha256:ccd16eb18a849fd8dcb23e23380e2f0a354e8daa0c984b8a732d9cfaba3a776d",
                "sha256:cd6dbe0238f7743d0efe563ab46294f54f9bc8f4b9bcf57c3c666cc5bc9d1299",
                "sha256:d62e51710986674142526ab9f78663ca2b0726066ae26b78b22e0f5e571238dd",
                "sha256:db901e2ac34c931d73054d9797383d0f8009991e723dab15109740a63e7f902a",
                "sha256:e03b8895a6990c9ab2cdcd0f2fe44088ca1c65ae592b8f795c3294af00a461c3",
                "sha256:e1c8a2f4c69e08e89632defbfabec2feb8a8d99edc9f89ce33c4b9e36ab63037",
                "sha256:e4b749b9cc6ee664a3300bb3a273c1ca8068c46be705b6c31cf5d276f8628a94",
                "sha256:e6a5bf2cba5ae1bb80b154ed68a3cfa2fa00fde979a7f50d6598d3e17d9ac20c",
                "sha256:e857a2232ba53ae940d3456f7533ce6ca98b81917d47adc3c7fd55dad8fab858",
                "sha256:ee4006268ed33370957f55bf2e6f4d263eaf4dc3cfc473d1d90baff6ed36ce4a",
                "sha256:eef9df1eefada2c09a5e7a40991b9fc6ac6ef20b1372abd48d2794a316dc0449",
                "sha256:f058f6963fd82eb143c692cecdc89e075fa0828db2e5b291070485390b2f1c9c",
                "sha256:f25c229a6ba38a35ae6e25ca1264621cc25d4d38dca2942a7fce0b67a4efe918",
                "sha256:f2a1d0fd4242bd8643ce6f98927cf9c04540af6efa92323e9d3124f57727bfc1",
                "sha256:f7560358a6811e52e9c4d142d497f1a6e10103d3a6881f18d04dbce3729c0e2c",
                "sha256:f779d3ad205f108d14e99bb3859aa7dd8e9c68874617c72354d7ecaec2a054ac",
                "sha256:f87f746ee241d30d6ed93969de31e5ffd09a2961a051e60ae6bddde9ec3583aa"
            ],
            "markers": "python_full_version >= '3.7.0'",
            "version": "==3.2.0"
>>>>>>> 50e361ba
        },
        "click": {
            "hashes": [
                "sha256:ae74fb96c20a0277a1d615f1e4d73c8414f5a98db8b799a7931d1582f3390c28",
                "sha256:ca9853ad459e787e2192211578cc907e7594e294c7ccc834310722b41b9ca6de"
            ],
            "markers": "python_version >= '3.7'",
            "version": "==8.1.7"
<<<<<<< HEAD
=======
        },
        "colorama": {
            "hashes": [
                "sha256:08695f5cb7ed6e0531a20572697297273c47b8cae5a63ffc6d6ed5c201be6e44",
                "sha256:4f1d9991f5acc0ca119f9d443620b77f9d6b33703e51011c16baf57afb285fc6"
            ],
            "markers": "python_version >= '2.7' and python_version not in '3.0, 3.1, 3.2, 3.3, 3.4, 3.5, 3.6'",
            "version": "==0.4.6"
>>>>>>> 50e361ba
        },
        "docopt": {
            "hashes": [
                "sha256:49b3a825280bd66b3aa83585ef59c4a8c82f2c8a522dbe754a8bc8d08c85c491"
            ],
            "index": "pypi",
            "version": "==0.6.2"
        },
        "ghp-import": {
            "hashes": [
                "sha256:8337dd7b50877f163d4c0289bc1f1c7f127550241988d568c1db512c4324a619",
                "sha256:9c535c4c61193c2df8871222567d7fd7e5014d835f97dc7b7439069e2413d343"
            ],
            "version": "==2.1.0"
        },
        "gitdb": {
            "hashes": [
                "sha256:6eb990b69df4e15bad899ea868dc46572c3f75339735663b81de79b06f17eb9a",
                "sha256:c286cf298426064079ed96a9e4a9d39e7f3e9bf15ba60701e95f5492f28415c7"
            ],
            "markers": "python_version >= '3.7'",
            "version": "==4.0.10"
        },
        "gitpython": {
            "hashes": [
                "sha256:4bb0c2a6995e85064140d31a33289aa5dce80133a23d36fcd372d716c54d3ebf",
                "sha256:8d22b5cfefd17c79914226982bb7851d6ade47545b1735a9d010a2a4c26d8388"
            ],
            "markers": "python_version >= '3.7'",
            "version": "==3.1.36"
        },
        "griffe": {
            "hashes": [
                "sha256:333ade7932bb9096781d83092602625dfbfe220e87a039d2801259a1bd41d1c2",
                "sha256:ba71895a3f5f606b18dcd950e8a1f8e7332a37f90f24caeb002546593f2e0eee"
            ],
            "markers": "python_version >= '3.8'",
            "version": "==0.36.2"
        },
        "idna": {
            "hashes": [
                "sha256:814f528e8dead7d329833b91c5faa87d60bf71824cd12a7530b5526063d02cb4",
                "sha256:90b77e79eaa3eba6de819a0c442c0b4ceefc341a7a2ab77d7562bf49f425c5c2"
            ],
            "markers": "python_version >= '3.5'",
            "version": "==3.4"
        },
        "jinja2": {
            "hashes": [
                "sha256:31351a702a408a9e7595a8fc6150fc3f43bb6bf7e319770cbc0db9df9437e852",
                "sha256:6088930bfe239f0e6710546ab9c19c9ef35e29792895fed6e6e31a023a182a61"
            ],
            "markers": "python_version >= '3.7'",
            "version": "==3.1.2"
        },
        "markdown": {
            "hashes": [
                "sha256:225c6123522495d4119a90b3a3ba31a1e87a70369e03f14799ea9c0d7183a3d6",
                "sha256:a4c1b65c0957b4bd9e7d86ddc7b3c9868fb9670660f6f99f6d1bca8954d5a941"
            ],
            "markers": "python_version >= '3.7'",
            "version": "==3.4.4"
        },
        "markdown-it-py": {
            "hashes": [
                "sha256:355216845c60bd96232cd8d8c40e8f9765cc86f46880e43a8fd22dc1a1a8cab1",
                "sha256:e3f60a94fa066dc52ec76661e37c851cb232d92f9886b15cb560aaada2df8feb"
            ],
            "markers": "python_version >= '3.8'",
            "version": "==3.0.0"
        },
        "markupsafe": {
            "hashes": [
                "sha256:05fb21170423db021895e1ea1e1f3ab3adb85d1c2333cbc2310f2a26bc77272e",
                "sha256:0a4e4a1aff6c7ac4cd55792abf96c915634c2b97e3cc1c7129578aa68ebd754e",
                "sha256:10bbfe99883db80bdbaff2dcf681dfc6533a614f700da1287707e8a5d78a8431",
                "sha256:134da1eca9ec0ae528110ccc9e48041e0828d79f24121a1a146161103c76e686",
                "sha256:14ff806850827afd6b07a5f32bd917fb7f45b046ba40c57abdb636674a8b559c",
                "sha256:1577735524cdad32f9f694208aa75e422adba74f1baee7551620e43a3141f559",
                "sha256:1b40069d487e7edb2676d3fbdb2b0829ffa2cd63a2ec26c4938b2d34391b4ecc",
                "sha256:1b8dd8c3fd14349433c79fa8abeb573a55fc0fdd769133baac1f5e07abf54aeb",
                "sha256:1f67c7038d560d92149c060157d623c542173016c4babc0c1913cca0564b9939",
                "sha256:282c2cb35b5b673bbcadb33a585408104df04f14b2d9b01d4c345a3b92861c2c",
                "sha256:2c1b19b3aaacc6e57b7e25710ff571c24d6c3613a45e905b1fde04d691b98ee0",
                "sha256:2ef12179d3a291be237280175b542c07a36e7f60718296278d8593d21ca937d4",
                "sha256:338ae27d6b8745585f87218a3f23f1512dbf52c26c28e322dbe54bcede54ccb9",
                "sha256:3c0fae6c3be832a0a0473ac912810b2877c8cb9d76ca48de1ed31e1c68386575",
                "sha256:3fd4abcb888d15a94f32b75d8fd18ee162ca0c064f35b11134be77050296d6ba",
                "sha256:42de32b22b6b804f42c5d98be4f7e5e977ecdd9ee9b660fda1a3edf03b11792d",
                "sha256:47d4f1c5f80fc62fdd7777d0d40a2e9dda0a05883ab11374334f6c4de38adffd",
                "sha256:504b320cd4b7eff6f968eddf81127112db685e81f7e36e75f9f84f0df46041c3",
                "sha256:525808b8019e36eb524b8c68acdd63a37e75714eac50e988180b169d64480a00",
                "sha256:56d9f2ecac662ca1611d183feb03a3fa4406469dafe241673d521dd5ae92a155",
                "sha256:5bbe06f8eeafd38e5d0a4894ffec89378b6c6a625ff57e3028921f8ff59318ac",
                "sha256:65c1a9bcdadc6c28eecee2c119465aebff8f7a584dd719facdd9e825ec61ab52",
                "sha256:68e78619a61ecf91e76aa3e6e8e33fc4894a2bebe93410754bd28fce0a8a4f9f",
                "sha256:69c0f17e9f5a7afdf2cc9fb2d1ce6aabdb3bafb7f38017c0b77862bcec2bbad8",
                "sha256:6b2b56950d93e41f33b4223ead100ea0fe11f8e6ee5f641eb753ce4b77a7042b",
                "sha256:715d3562f79d540f251b99ebd6d8baa547118974341db04f5ad06d5ea3eb8007",
                "sha256:787003c0ddb00500e49a10f2844fac87aa6ce977b90b0feaaf9de23c22508b24",
                "sha256:7ef3cb2ebbf91e330e3bb937efada0edd9003683db6b57bb108c4001f37a02ea",
                "sha256:8023faf4e01efadfa183e863fefde0046de576c6f14659e8782065bcece22198",
                "sha256:8758846a7e80910096950b67071243da3e5a20ed2546e6392603c096778d48e0",
                "sha256:8afafd99945ead6e075b973fefa56379c5b5c53fd8937dad92c662da5d8fd5ee",
                "sha256:8c41976a29d078bb235fea9b2ecd3da465df42a562910f9022f1a03107bd02be",
                "sha256:8e254ae696c88d98da6555f5ace2279cf7cd5b3f52be2b5cf97feafe883b58d2",
                "sha256:8f9293864fe09b8149f0cc42ce56e3f0e54de883a9de90cd427f191c346eb2e1",
                "sha256:9402b03f1a1b4dc4c19845e5c749e3ab82d5078d16a2a4c2cd2df62d57bb0707",
                "sha256:962f82a3086483f5e5f64dbad880d31038b698494799b097bc59c2edf392fce6",
                "sha256:9aad3c1755095ce347e26488214ef77e0485a3c34a50c5a5e2471dff60b9dd9c",
                "sha256:9dcdfd0eaf283af041973bff14a2e143b8bd64e069f4c383416ecd79a81aab58",
                "sha256:aa57bd9cf8ae831a362185ee444e15a93ecb2e344c8e52e4d721ea3ab6ef1823",
                "sha256:aa7bd130efab1c280bed0f45501b7c8795f9fdbeb02e965371bbef3523627779",
                "sha256:ab4a0df41e7c16a1392727727e7998a467472d0ad65f3ad5e6e765015df08636",
                "sha256:ad9e82fb8f09ade1c3e1b996a6337afac2b8b9e365f926f5a61aacc71adc5b3c",
                "sha256:af598ed32d6ae86f1b747b82783958b1a4ab8f617b06fe68795c7f026abbdcad",
                "sha256:b076b6226fb84157e3f7c971a47ff3a679d837cf338547532ab866c57930dbee",
                "sha256:b7ff0f54cb4ff66dd38bebd335a38e2c22c41a8ee45aa608efc890ac3e3931bc",
                "sha256:bfce63a9e7834b12b87c64d6b155fdd9b3b96191b6bd334bf37db7ff1fe457f2",
                "sha256:c011a4149cfbcf9f03994ec2edffcb8b1dc2d2aede7ca243746df97a5d41ce48",
                "sha256:c9c804664ebe8f83a211cace637506669e7890fec1b4195b505c214e50dd4eb7",
                "sha256:ca379055a47383d02a5400cb0d110cef0a776fc644cda797db0c5696cfd7e18e",
                "sha256:cb0932dc158471523c9637e807d9bfb93e06a95cbf010f1a38b98623b929ef2b",
                "sha256:cd0f502fe016460680cd20aaa5a76d241d6f35a1c3350c474bac1273803893fa",
                "sha256:ceb01949af7121f9fc39f7d27f91be8546f3fb112c608bc4029aef0bab86a2a5",
                "sha256:d080e0a5eb2529460b30190fcfcc4199bd7f827663f858a226a81bc27beaa97e",
                "sha256:dd15ff04ffd7e05ffcb7fe79f1b98041b8ea30ae9234aed2a9168b5797c3effb",
                "sha256:df0be2b576a7abbf737b1575f048c23fb1d769f267ec4358296f31c2479db8f9",
                "sha256:e09031c87a1e51556fdcb46e5bd4f59dfb743061cf93c4d6831bf894f125eb57",
                "sha256:e4dd52d80b8c83fdce44e12478ad2e85c64ea965e75d66dbeafb0a3e77308fcc",
                "sha256:f698de3fd0c4e6972b92290a45bd9b1536bffe8c6759c62471efaa8acb4c37bc",
                "sha256:fec21693218efe39aa7f8599346e90c705afa52c5b31ae019b2e57e8f6542bb2",
                "sha256:ffcc3f7c66b5f5b7931a5aa68fc9cecc51e685ef90282f4a82f0f5e9b704ad11"
            ],
            "markers": "python_version >= '3.7'",
            "version": "==2.1.3"
        },
        "mdurl": {
            "hashes": [
                "sha256:84008a41e51615a49fc9966191ff91509e3c40b939176e643fd50a5c2196b8f8",
                "sha256:bb413d29f5eea38f31dd4754dd7377d4465116fb207585f97bf925588687c1ba"
            ],
            "markers": "python_version >= '3.7'",
            "version": "==0.1.2"
        },
        "mergedeep": {
            "hashes": [
                "sha256:0096d52e9dad9939c3d975a774666af186eda617e6ca84df4c94dec30004f2a8",
                "sha256:70775750742b25c0d8f36c55aed03d24c3384d17c951b3175d898bd778ef0307"
            ],
            "markers": "python_version >= '3.6'",
            "version": "==1.3.4"
        },
        "mkdocs": {
            "hashes": [
                "sha256:60a62538519c2e96fe8426654a67ee177350451616118a41596ae7c876bb7eac",
                "sha256:70d0da09c26cff288852471be03c23f0f521fc15cf16ac89c7a3bfb9ae8d24f9"
            ],
            "index": "pypi",
            "version": "==1.5.2"
        },
        "mkdocs-autorefs": {
            "hashes": [
                "sha256:7930fcb8ac1249f10e683967aeaddc0af49d90702af111a5e390e8b20b3d97ff",
                "sha256:9a5054a94c08d28855cfab967ada10ed5be76e2bfad642302a610b252c3274c0"
            ],
            "markers": "python_version >= '3.8'",
            "version": "==0.5.0"
        },
        "mkdocs-exclude": {
            "hashes": [
                "sha256:ba6fab3c80ddbe3fd31d3e579861fd3124513708271180a5f81846da8c7e2a51"
            ],
            "index": "pypi",
            "version": "==1.0.2"
        },
        "mkdocs-gen-files": {
            "hashes": [
                "sha256:4c7cf256b5d67062a788f6b1d035e157fc1a9498c2399be9af5257d4ff4d19bc",
                "sha256:7ac060096f3f40bd19039e7277dd3050be9a453c8ac578645844d4d91d7978ea"
            ],
            "index": "pypi",
            "version": "==0.5.0"
        },
        "mkdocs-literate-nav": {
            "hashes": [
                "sha256:78a7ab6d878371728acb0cdc6235c9b0ffc6e83c997b037f4a5c6ff7cef7d759",
                "sha256:e70bdc4a07050d32da79c0b697bd88e9a104cf3294282e9cb20eec94c6b0f401"
            ],
            "index": "pypi",
            "version": "==0.6.1"
        },
        "mkdocs-material": {
            "hashes": [
                "sha256:614cdd1d695465375e0f50bfe9881db1eb68d1f17164b8edfedcda1457e61894",
                "sha256:793c4ec0978582380491a68db8ac4f7e0d5467a736c9884c05baf95a143f32f7"
            ],
            "index": "pypi",
            "version": "==9.3.1"
        },
        "mkdocs-material-extensions": {
            "hashes": [
                "sha256:9c003da71e2cc2493d910237448c672e00cefc800d3d6ae93d2fc69979e3bd93",
                "sha256:e41d9f38e4798b6617ad98ca8f7f1157b1e4385ac1459ca1e4ea219b556df945"
            ],
            "markers": "python_version >= '3.7'",
            "version": "==1.1.1"
        },
        "mkdocs-section-index": {
            "hashes": [
                "sha256:747758a71c5dce3519076b8067d2c64edbc17ec1af59e7aed6a6e79d20d37e6d",
                "sha256:de490d07e46ad6a49e79d7e74a98bfec73539f159381223ed07b315ee96009a0"
            ],
            "index": "pypi",
            "version": "==0.3.7"
        },
        "mkdocstrings": {
            "hashes": [
                "sha256:051fa4014dfcd9ed90254ae91de2dbb4f24e166347dae7be9a997fe16316c65e",
                "sha256:d9c6a37ffbe7c14a7a54ef1258c70b8d394e6a33a1c80832bce40b9567138d1c"
            ],
            "index": "pypi",
            "version": "==0.23.0"
        },
        "mkdocstrings-python": {
            "hashes": [
                "sha256:5dac2712bd38a3ff0812b8650a68b232601d1474091b380a8b5bc102c8c0d80a",
                "sha256:85c5f009a5a0ebb6076b7818c82a2bb0eebd0b54662628fa8b25ee14a6207951"
            ],
            "index": "pypi",
            "version": "==1.7.0"
        },
        "mypy-extensions": {
            "hashes": [
                "sha256:4392f6c0eb8a5668a69e23d168ffa70f0be9ccfd32b5cc2d26a34ae5b844552d",
                "sha256:75dbf8955dc00442a438fc4d0666508a9a97b6bd41aa2f0ffe9d2f2725af0782"
            ],
            "markers": "python_version >= '3.5'",
            "version": "==1.0.0"
        },
        "packaging": {
            "hashes": [
                "sha256:994793af429502c4ea2ebf6bf664629d07c1a9fe974af92966e4b8d2df7edc61",
                "sha256:a392980d2b6cffa644431898be54b0045151319d1e7ec34f0cfed48767dd334f"
            ],
            "markers": "python_version >= '3.7'",
            "version": "==23.1"
        },
        "paginate": {
            "hashes": [
                "sha256:5e6007b6a9398177a7e1648d04fdd9f8c9766a1a945bceac82f1929e8c78af2d"
            ],
            "version": "==0.5.6"
        },
        "pathspec": {
            "hashes": [
                "sha256:1d6ed233af05e679efb96b1851550ea95bbb64b7c490b0f5aa52996c11e92a20",
                "sha256:e0d8d0ac2f12da61956eb2306b69f9469b42f4deb0f3cb6ed47b9cce9996ced3"
            ],
            "markers": "python_version >= '3.7'",
            "version": "==0.11.2"
        },
        "platformdirs": {
            "hashes": [
<<<<<<< HEAD
                "sha256:cf8ee52a3afdb965072dcc652433e0c7e3e40cf5ea1477cd4b3b1d2eb75495b3",
                "sha256:e9d171d00af68be50e9202731309c4e658fd8bc76f55c11c7dd760d023bda68e"
            ],
            "markers": "python_version >= '3.7'",
            "version": "==3.11.0"
=======
                "sha256:b45696dab2d7cc691a3226759c0d3b00c47c8b6e293d96f6436f733303f77f6d",
                "sha256:d7c24979f292f916dc9cbf8648319032f551ea8c49a4c9bf2fb556a02070ec1d"
            ],
            "markers": "python_version >= '3.7'",
            "version": "==3.10.0"
>>>>>>> 50e361ba
        },
        "pygments": {
            "hashes": [
                "sha256:13fc09fa63bc8d8671a6d247e1eb303c4b343eaee81d861f3404db2935653692",
                "sha256:1daff0494820c69bc8941e407aa20f577374ee88364ee10a98fdbe0aece96e29"
            ],
            "markers": "python_version >= '3.7'",
            "version": "==2.16.1"
        },
        "pygount": {
            "hashes": [
                "sha256:85b1d06d51398150fe6de3ec39feca867e95dc9c7a1a45f4dee731ab43177bcf",
                "sha256:fac00c6bd61ab6d7633fe8724ae73943cde169de4f2a014244a488037a14d385"
            ],
            "index": "pypi",
<<<<<<< HEAD
            "markers": "python_full_version >= '3.6.3' and python_full_version < '4.0.0'",
            "version": "==1.4.0"
=======
            "version": "==1.6.1"
        },
        "pymdown-extensions": {
            "hashes": [
                "sha256:77a82c621c58a83efc49a389159181d570e370fff9f810d3a4766a75fc678b66",
                "sha256:94a0d8a03246712b64698af223848fd80aaf1ae4c4be29c8c61939b0467b5722"
            ],
            "markers": "python_version >= '3.8'",
            "version": "==10.3"
        },
        "python-dateutil": {
            "hashes": [
                "sha256:0123cacc1627ae19ddf3c27a5de5bd67ee4586fbdd6440d9748f8abb483d3e86",
                "sha256:961d03dc3453ebbc59dbdea9e4e11c5651520a876d0f4db161e8674aae935da9"
            ],
            "markers": "python_version >= '2.7' and python_version not in '3.0, 3.1, 3.2, 3.3'",
            "version": "==2.8.2"
>>>>>>> 50e361ba
        },
        "pyyaml": {
            "hashes": [
                "sha256:04ac92ad1925b2cff1db0cfebffb6ffc43457495c9b3c39d3fcae417d7125dc5",
                "sha256:062582fca9fabdd2c8b54a3ef1c978d786e0f6b3a1510e0ac93ef59e0ddae2bc",
                "sha256:0d3304d8c0adc42be59c5f8a4d9e3d7379e6955ad754aa9d6ab7a398b59dd1df",
                "sha256:1635fd110e8d85d55237ab316b5b011de701ea0f29d07611174a1b42f1444741",
                "sha256:184c5108a2aca3c5b3d3bf9395d50893a7ab82a38004c8f61c258d4428e80206",
                "sha256:18aeb1bf9a78867dc38b259769503436b7c72f7a1f1f4c93ff9a17de54319b27",
                "sha256:1d4c7e777c441b20e32f52bd377e0c409713e8bb1386e1099c2415f26e479595",
                "sha256:1e2722cc9fbb45d9b87631ac70924c11d3a401b2d7f410cc0e3bbf249f2dca62",
                "sha256:1fe35611261b29bd1de0070f0b2f47cb6ff71fa6595c077e42bd0c419fa27b98",
                "sha256:28c119d996beec18c05208a8bd78cbe4007878c6dd15091efb73a30e90539696",
                "sha256:326c013efe8048858a6d312ddd31d56e468118ad4cdeda36c719bf5bb6192290",
                "sha256:40df9b996c2b73138957fe23a16a4f0ba614f4c0efce1e9406a184b6d07fa3a9",
                "sha256:42f8152b8dbc4fe7d96729ec2b99c7097d656dc1213a3229ca5383f973a5ed6d",
                "sha256:49a183be227561de579b4a36efbb21b3eab9651dd81b1858589f796549873dd6",
                "sha256:4fb147e7a67ef577a588a0e2c17b6db51dda102c71de36f8549b6816a96e1867",
                "sha256:50550eb667afee136e9a77d6dc71ae76a44df8b3e51e41b77f6de2932bfe0f47",
                "sha256:510c9deebc5c0225e8c96813043e62b680ba2f9c50a08d3724c7f28a747d1486",
                "sha256:5773183b6446b2c99bb77e77595dd486303b4faab2b086e7b17bc6bef28865f6",
                "sha256:596106435fa6ad000c2991a98fa58eeb8656ef2325d7e158344fb33864ed87e3",
                "sha256:6965a7bc3cf88e5a1c3bd2e0b5c22f8d677dc88a455344035f03399034eb3007",
                "sha256:69b023b2b4daa7548bcfbd4aa3da05b3a74b772db9e23b982788168117739938",
                "sha256:6c22bec3fbe2524cde73d7ada88f6566758a8f7227bfbf93a408a9d86bcc12a0",
                "sha256:704219a11b772aea0d8ecd7058d0082713c3562b4e271b849ad7dc4a5c90c13c",
                "sha256:7e07cbde391ba96ab58e532ff4803f79c4129397514e1413a7dc761ccd755735",
                "sha256:81e0b275a9ecc9c0c0c07b4b90ba548307583c125f54d5b6946cfee6360c733d",
                "sha256:855fb52b0dc35af121542a76b9a84f8d1cd886ea97c84703eaa6d88e37a2ad28",
                "sha256:8d4e9c88387b0f5c7d5f281e55304de64cf7f9c0021a3525bd3b1c542da3b0e4",
                "sha256:9046c58c4395dff28dd494285c82ba00b546adfc7ef001486fbf0324bc174fba",
                "sha256:9eb6caa9a297fc2c2fb8862bc5370d0303ddba53ba97e71f08023b6cd73d16a8",
                "sha256:a0cd17c15d3bb3fa06978b4e8958dcdc6e0174ccea823003a106c7d4d7899ac5",
                "sha256:afd7e57eddb1a54f0f1a974bc4391af8bcce0b444685d936840f125cf046d5bd",
                "sha256:b1275ad35a5d18c62a7220633c913e1b42d44b46ee12554e5fd39c70a243d6a3",
                "sha256:b786eecbdf8499b9ca1d697215862083bd6d2a99965554781d0d8d1ad31e13a0",
                "sha256:ba336e390cd8e4d1739f42dfe9bb83a3cc2e80f567d8805e11b46f4a943f5515",
                "sha256:baa90d3f661d43131ca170712d903e6295d1f7a0f595074f151c0aed377c9b9c",
                "sha256:bc1bf2925a1ecd43da378f4db9e4f799775d6367bdb94671027b73b393a7c42c",
                "sha256:bd4af7373a854424dabd882decdc5579653d7868b8fb26dc7d0e99f823aa5924",
                "sha256:bf07ee2fef7014951eeb99f56f39c9bb4af143d8aa3c21b1677805985307da34",
                "sha256:bfdf460b1736c775f2ba9f6a92bca30bc2095067b8a9d77876d1fad6cc3b4a43",
                "sha256:c8098ddcc2a85b61647b2590f825f3db38891662cfc2fc776415143f599bb859",
                "sha256:d2b04aac4d386b172d5b9692e2d2da8de7bfb6c387fa4f801fbf6fb2e6ba4673",
                "sha256:d483d2cdf104e7c9fa60c544d92981f12ad66a457afae824d146093b8c294c54",
                "sha256:d858aa552c999bc8a8d57426ed01e40bef403cd8ccdd0fc5f6f04a00414cac2a",
                "sha256:e7d73685e87afe9f3b36c799222440d6cf362062f78be1013661b00c5c6f678b",
                "sha256:f003ed9ad21d6a4713f0a9b5a7a0a79e08dd0f221aff4525a2be4c346ee60aab",
                "sha256:f22ac1c3cac4dbc50079e965eba2c1058622631e526bd9afd45fedd49ba781fa",
                "sha256:faca3bdcf85b2fc05d06ff3fbc1f83e1391b3e724afa3feba7d13eeab355484c",
                "sha256:fca0e3a251908a499833aa292323f32437106001d436eca0e6e7833256674585",
                "sha256:fd1592b3fdf65fff2ad0004b5e363300ef59ced41c2e6b3a99d4089fa8c5435d",
                "sha256:fd66fc5d0da6d9815ba2cebeb4205f95818ff4b79c3ebe268e75d961704af52f"
            ],
            "index": "pypi",
<<<<<<< HEAD
            "markers": "python_version >= '3.6'",
            "version": "==6.0"
=======
            "version": "==6.0.1"
        },
        "pyyaml-env-tag": {
            "hashes": [
                "sha256:70092675bda14fdec33b31ba77e7543de9ddc88f2e5b99160396572d11525bdb",
                "sha256:af31106dec8a4d68c60207c1886031cbf839b68aa7abccdb19868200532c2069"
            ],
            "markers": "python_version >= '3.6'",
            "version": "==0.1"
        },
        "regex": {
            "hashes": [
                "sha256:0085da0f6c6393428bf0d9c08d8b1874d805bb55e17cb1dfa5ddb7cfb11140bf",
                "sha256:06c57e14ac723b04458df5956cfb7e2d9caa6e9d353c0b4c7d5d54fcb1325c46",
                "sha256:09b7f4c66aa9d1522b06e31a54f15581c37286237208df1345108fcf4e050c18",
                "sha256:0c59122ceccb905a941fb23b087b8eafc5290bf983ebcb14d2301febcbe199c7",
                "sha256:1005c60ed7037be0d9dea1f9c53cc42f836188227366370867222bda4c3c6bd7",
                "sha256:14898830f0a0eb67cae2bbbc787c1a7d6e34ecc06fbd39d3af5fe29a4468e2c9",
                "sha256:14dc6f2d88192a67d708341f3085df6a4f5a0c7b03dec08d763ca2cd86e9f559",
                "sha256:1e7d84d64c84ad97bf06f3c8cb5e48941f135ace28f450d86af6b6512f1c9a71",
                "sha256:2162ae2eb8b079622176a81b65d486ba50b888271302190870b8cc488587d280",
                "sha256:22283c769a7b01c8ac355d5be0715bf6929b6267619505e289f792b01304d898",
                "sha256:239c3c2a339d3b3ddd51c2daef10874410917cd2b998f043c13e2084cb191684",
                "sha256:293352710172239bf579c90a9864d0df57340b6fd21272345222fb6371bf82b3",
                "sha256:2ae54a338191e1356253e7883d9d19f8679b6143703086245fb14d1f20196be9",
                "sha256:2e73e5243af12d9cd6a9d6a45a43570dbe2e5b1cdfc862f5ae2b031e44dd95a8",
                "sha256:2e9216e0d2cdce7dbc9be48cb3eacb962740a09b011a116fd7af8c832ab116ca",
                "sha256:3026cbcf11d79095a32d9a13bbc572a458727bd5b1ca332df4a79faecd45281c",
                "sha256:3611576aff55918af2697410ff0293d6071b7e00f4b09e005d614686ac4cd57c",
                "sha256:3ae646c35cb9f820491760ac62c25b6d6b496757fda2d51be429e0e7b67ae0ab",
                "sha256:3b8e6ea6be6d64104d8e9afc34c151926f8182f84e7ac290a93925c0db004bfd",
                "sha256:3d370ff652323c5307d9c8e4c62efd1956fb08051b0e9210212bc51168b4ff56",
                "sha256:3f7454aa427b8ab9101f3787eb178057c5250478e39b99540cfc2b889c7d0586",
                "sha256:40f029d73b10fac448c73d6eb33d57b34607f40116e9f6e9f0d32e9229b147d7",
                "sha256:423adfa872b4908843ac3e7a30f957f5d5282944b81ca0a3b8a7ccbbfaa06103",
                "sha256:4873ef92e03a4309b3ccd8281454801b291b689f6ad45ef8c3658b6fa761d7ac",
                "sha256:48c640b99213643d141550326f34f0502fedb1798adb3c9eb79650b1ecb2f177",
                "sha256:4ae594c66f4a7e1ea67232a0846649a7c94c188d6c071ac0210c3e86a5f92109",
                "sha256:4b694430b3f00eb02c594ff5a16db30e054c1b9589a043fe9174584c6efa8033",
                "sha256:51d8ea2a3a1a8fe4f67de21b8b93757005213e8ac3917567872f2865185fa7fb",
                "sha256:54de2619f5ea58474f2ac211ceea6b615af2d7e4306220d4f3fe690c91988a61",
                "sha256:551ad543fa19e94943c5b2cebc54c73353ffff08228ee5f3376bd27b3d5b9800",
                "sha256:5543c055d8ec7801901e1193a51570643d6a6ab8751b1f7dd9af71af467538bb",
                "sha256:5cd9cd7170459b9223c5e592ac036e0704bee765706445c353d96f2890e816c8",
                "sha256:5ec4b3f0aebbbe2fc0134ee30a791af522a92ad9f164858805a77442d7d18570",
                "sha256:67ecd894e56a0c6108ec5ab1d8fa8418ec0cff45844a855966b875d1039a2e34",
                "sha256:6ab2ed84bf0137927846b37e882745a827458689eb969028af8032b1b3dac78e",
                "sha256:704f63b774218207b8ccc6c47fcef5340741e5d839d11d606f70af93ee78e4d4",
                "sha256:7098c524ba9f20717a56a8d551d2ed491ea89cbf37e540759ed3b776a4f8d6eb",
                "sha256:7aed90a72fc3654fba9bc4b7f851571dcc368120432ad68b226bd593f3f6c0b7",
                "sha256:7ce606c14bb195b0e5108544b540e2c5faed6843367e4ab3deb5c6aa5e681208",
                "sha256:7eb95fe8222932c10d4436e7a6f7c99991e3fdd9f36c949eff16a69246dee2dc",
                "sha256:80b80b889cb767cc47f31d2b2f3dec2db8126fbcd0cff31b3925b4dc6609dcdb",
                "sha256:82cd0a69cd28f6cc3789cc6adeb1027f79526b1ab50b1f6062bbc3a0ccb2dbc3",
                "sha256:83215147121e15d5f3a45d99abeed9cf1fe16869d5c233b08c56cdf75f43a504",
                "sha256:88900f521c645f784260a8d346e12a1590f79e96403971241e64c3a265c8ecdb",
                "sha256:91129ff1bb0619bc1f4ad19485718cc623a2dc433dff95baadbf89405c7f6b57",
                "sha256:920974009fb37b20d32afcdf0227a2e707eb83fe418713f7a8b7de038b870d0b",
                "sha256:9233ac249b354c54146e392e8a451e465dd2d967fc773690811d3a8c240ac601",
                "sha256:941460db8fe3bd613db52f05259c9336f5a47ccae7d7def44cc277184030a116",
                "sha256:942f8b1f3b223638b02df7df79140646c03938d488fbfb771824f3d05fc083a8",
                "sha256:964b16dcc10c79a4a2be9f1273fcc2684a9eedb3906439720598029a797b46e6",
                "sha256:9691a549c19c22d26a4f3b948071e93517bdf86e41b81d8c6ac8a964bb71e5a6",
                "sha256:96979d753b1dc3b2169003e1854dc67bfc86edf93c01e84757927f810b8c3c93",
                "sha256:987b9ac04d0b38ef4f89fbc035e84a7efad9cdd5f1e29024f9289182c8d99e09",
                "sha256:988631b9d78b546e284478c2ec15c8a85960e262e247b35ca5eaf7ee22f6050a",
                "sha256:9a96edd79661e93327cfeac4edec72a4046e14550a1d22aa0dd2e3ca52aec921",
                "sha256:9b7408511fca48a82a119d78a77c2f5eb1b22fe88b0d2450ed0756d194fe7a9a",
                "sha256:9dd6082f4e2aec9b6a0927202c85bc1b09dcab113f97265127c1dc20e2e32495",
                "sha256:a2ad5add903eb7cdde2b7c64aaca405f3957ab34f16594d2b78d53b8b1a6a7d6",
                "sha256:a8c65c17aed7e15a0c824cdc63a6b104dfc530f6fa8cb6ac51c437af52b481c7",
                "sha256:aadf28046e77a72f30dcc1ab185639e8de7f4104b8cb5c6dfa5d8ed860e57236",
                "sha256:b076da1ed19dc37788f6a934c60adf97bd02c7eea461b73730513921a85d4235",
                "sha256:b2aeab3895d778155054abea5238d0eb9a72e9242bd4b43f42fd911ef9a13470",
                "sha256:b82edc98d107cbc7357da7a5a695901b47d6eb0420e587256ba3ad24b80b7d0b",
                "sha256:b8a0ccc8f2698f120e9e5742f4b38dc944c38744d4bdfc427616f3a163dd9de5",
                "sha256:b993b6f524d1e274a5062488a43e3f9f8764ee9745ccd8e8193df743dbe5ee61",
                "sha256:bb34d1605f96a245fc39790a117ac1bac8de84ab7691637b26ab2c5efb8f228c",
                "sha256:bd3366aceedf274f765a3a4bc95d6cd97b130d1dda524d8f25225d14123c01db",
                "sha256:c12f6f67495ea05c3d542d119d270007090bad5b843f642d418eb601ec0fa7be",
                "sha256:c662a4cbdd6280ee56f841f14620787215a171c4e2d1744c9528bed8f5816c96",
                "sha256:c884d1a59e69e03b93cf0dfee8794c63d7de0ee8f7ffb76e5f75be8131b6400a",
                "sha256:ca339088839582d01654e6f83a637a4b8194d0960477b9769d2ff2cfa0fa36d2",
                "sha256:cd2b6c5dfe0929b6c23dde9624483380b170b6e34ed79054ad131b20203a1a63",
                "sha256:ce0f9fbe7d295f9922c0424a3637b88c6c472b75eafeaff6f910494a1fa719ef",
                "sha256:cf0633e4a1b667bfe0bb10b5e53fe0d5f34a6243ea2530eb342491f1adf4f739",
                "sha256:cf9273e96f3ee2ac89ffcb17627a78f78e7516b08f94dc435844ae72576a276e",
                "sha256:d909b5a3fff619dc7e48b6b1bedc2f30ec43033ba7af32f936c10839e81b9217",
                "sha256:d9b6627408021452dcd0d2cdf8da0534e19d93d070bfa8b6b4176f99711e7f90",
                "sha256:de35342190deb7b866ad6ba5cbcccb2d22c0487ee0cbb251efef0843d705f0d4",
                "sha256:e51c80c168074faa793685656c38eb7a06cbad7774c8cbc3ea05552d615393d8",
                "sha256:e6bd1e9b95bc5614a7a9c9c44fde9539cba1c823b43a9f7bc11266446dd568e3",
                "sha256:e7a9aaa5a1267125eef22cef3b63484c3241aaec6f48949b366d26c7250e0357",
                "sha256:e951d1a8e9963ea51efd7f150450803e3b95db5939f994ad3d5edac2b6f6e2b4",
                "sha256:e9941a4ada58f6218694f382e43fdd256e97615db9da135e77359da257a7168b",
                "sha256:f0640913d2c1044d97e30d7c41728195fc37e54d190c5385eacb52115127b882",
                "sha256:f0ccf3e01afeb412a1a9993049cb160d0352dba635bbca7762b2dc722aa5742a",
                "sha256:f2181c20ef18747d5f4a7ea513e09ea03bdd50884a11ce46066bb90fe4213675",
                "sha256:f2200e00b62568cfd920127782c61bc1c546062a879cdc741cfcc6976668dfcf",
                "sha256:fcbdc5f2b0f1cd0f6a56cdb46fe41d2cce1e644e3b68832f3eeebc5fb0f7712e"
            ],
            "markers": "python_version >= '3.6'",
            "version": "==2023.8.8"
>>>>>>> 50e361ba
        },
        "requests": {
            "hashes": [
                "sha256:58cd2187c01e70e6e26505bca751777aa9f2ee0b7f4300988b709f44e013003f",
                "sha256:942c5a758f98d790eaed1a29cb6eefc7ffb0d1cf7af05c3d2791656dbd6ad1e1"
            ],
            "index": "pypi",
            "markers": "python_version >= '3.7'",
            "version": "==2.31.0"
        },
        "rich": {
            "hashes": [
                "sha256:146a90b3b6b47cac4a73c12866a499e9817426423f57c5a66949c086191a8808",
                "sha256:fb9d6c0a0f643c99eed3875b5377a184132ba9be4d61516a55273d3554d75a39"
            ],
            "markers": "python_full_version >= '3.7.0'",
            "version": "==13.5.2"
        },
        "ruff": {
            "hashes": [
                "sha256:04a720bcca5e987426bb14ad8b9c6f55e259ea774da1cbeafe71569744cfd20a",
                "sha256:1c14abcd7563b5c80be2dd809eeab20e4aa716bf849860b60a22d87ddf19eb88",
                "sha256:2513f853b0fc42f0339b7ab0d2751b63ce7a50a0032d2689b54b2931b3b866d7",
                "sha256:4daa90865796aedcedf0d8897fdd4cd09bf0ddd3504529a4ccf211edcaff3c7d",
                "sha256:6479b8c4be3c36046c6c92054762b276fa0fddb03f6b9a310fbbf4c4951267fd",
                "sha256:6d043c5456b792be2615a52f16056c3cf6c40506ce1f2d6f9d3083cfcb9eeab6",
                "sha256:6e4e6eccb753efe760ba354fc8e9f783f6bba71aa9f592756f5bd0d78db898ed",
                "sha256:7180de86c8ecd39624dec1699136f941c07e723201b4ce979bec9e7c67b40ad2",
                "sha256:73f37c65508203dd01a539926375a10243769c20d4fcab3fa6359cd3fbfc54b7",
                "sha256:7eebfab2e6a6991908ff1bf82f2dc1e5095fc7e316848e62124526837b445f4d",
                "sha256:7f7396c6ea01ba332a6ad9d47642bac25d16bd2076aaa595b001f58b2f32ff05",
                "sha256:8057e8ab0016c13b9419bad119e854f881e687bd96bc5e2d52c8baac0f278a44",
                "sha256:91b6d63b6b46d4707916472c91baa87aa0592e73f62a80ff55efdf6c0668cfd6",
                "sha256:bbb3044f931c09cf17dbe5b339896eece0d6ac10c9a86e172540fcdb1974f2b7",
                "sha256:c5424318c254bcb091cb67e140ec9b9f7122074e100b06236f252923fb41e767",
                "sha256:c9a89d748e90c840bac9c37afe90cf13a5bfd460ca02ea93dad9d7bee3af03b4",
                "sha256:ebc7af550018001a7fb39ca22cdce20e1a0de4388ea4a007eb5c822f6188c297"
            ],
            "index": "pypi",
            "version": "==0.0.289"
        },
        "setuptools": {
            "hashes": [
                "sha256:d0b9a8433464d5800cbe05094acf5c6d52a91bfac9b52bcfc4d41382be5d5d31",
                "sha256:e197a19aa8ec9722928f2206f8de752def0e4c9fc6953527360d1c36d94ddb2f"
            ],
            "index": "pypi",
            "markers": "python_version >= '3.7'",
            "version": "==65.5.1"
        },
        "six": {
            "hashes": [
                "sha256:1e61c37477a1626458e36f7b1d82aa5c9b094fa4802892072e49de9c60c4c926",
                "sha256:8abb2f1d86890a2dfb989f9a77cfcfd3e47c2a354b01111771326f8aa26e0254"
            ],
            "markers": "python_version >= '2.7' and python_version not in '3.0, 3.1, 3.2, 3.3'",
            "version": "==1.16.0"
        },
        "smmap": {
            "hashes": [
                "sha256:2aba19d6a040e78d8b09de5c57e96207b09ed71d8e55ce0959eeee6c8e190d94",
                "sha256:c840e62059cd3be204b0c9c9f74be2c09d5648eddd4580d9314c3ecde0b30936"
            ],
            "markers": "python_version >= '3.6'",
            "version": "==5.0.0"
        },
        "tomli": {
            "hashes": [
                "sha256:939de3e7a6161af0c887ef91b7d41a53e7c5a1ca976325f429cb46ea9bc30ecc",
                "sha256:de526c12914f0c550d15924c62d72abc48d6fe7364aa87328337a31007fe8a4f"
            ],
            "markers": "python_version < '3.11'",
            "version": "==2.0.1"
        },
        "typing-extensions": {
            "hashes": [
                "sha256:86b48a88e428cbd88382fb599b8101363c3d92799f965f6b634183367cca1526",
                "sha256:8ac091074039c3b0ecf99e8e339a9cdbcac65b6e6b9684eb692e1d521a5e6bee"
            ],
            "markers": "python_version < '3.11'",
            "version": "==4.8.0rc1"
        },
        "urllib3": {
            "hashes": [
<<<<<<< HEAD
                "sha256:7a7c7003b000adf9e7ca2a377c9688bbc54ed41b985789ed576570342a375cd2",
                "sha256:b19e1a85d206b56d7df1d5e683df4a7725252a964e3993648dd0fb5a1c157564"
=======
                "sha256:8d22f86aae8ef5e410d4f539fde9ce6b2113a001bb4d189e0aed70642d602b11",
                "sha256:de7df1803967d2c2a98e4b11bb7d6bd9210474c46e8a0401514e3a42a75ebde4"
            ],
            "markers": "python_version >= '3.7'",
            "version": "==2.0.4"
        },
        "watchdog": {
            "hashes": [
                "sha256:0e06ab8858a76e1219e68c7573dfeba9dd1c0219476c5a44d5333b01d7e1743a",
                "sha256:13bbbb462ee42ec3c5723e1205be8ced776f05b100e4737518c67c8325cf6100",
                "sha256:233b5817932685d39a7896b1090353fc8efc1ef99c9c054e46c8002561252fb8",
                "sha256:25f70b4aa53bd743729c7475d7ec41093a580528b100e9a8c5b5efe8899592fc",
                "sha256:2b57a1e730af3156d13b7fdddfc23dea6487fceca29fc75c5a868beed29177ae",
                "sha256:336adfc6f5cc4e037d52db31194f7581ff744b67382eb6021c868322e32eef41",
                "sha256:3aa7f6a12e831ddfe78cdd4f8996af9cf334fd6346531b16cec61c3b3c0d8da0",
                "sha256:3ed7c71a9dccfe838c2f0b6314ed0d9b22e77d268c67e015450a29036a81f60f",
                "sha256:4c9956d27be0bb08fc5f30d9d0179a855436e655f046d288e2bcc11adfae893c",
                "sha256:4d98a320595da7a7c5a18fc48cb633c2e73cda78f93cac2ef42d42bf609a33f9",
                "sha256:4f94069eb16657d2c6faada4624c39464f65c05606af50bb7902e036e3219be3",
                "sha256:5113334cf8cf0ac8cd45e1f8309a603291b614191c9add34d33075727a967709",
                "sha256:51f90f73b4697bac9c9a78394c3acbbd331ccd3655c11be1a15ae6fe289a8c83",
                "sha256:5d9f3a10e02d7371cd929b5d8f11e87d4bad890212ed3901f9b4d68767bee759",
                "sha256:7ade88d0d778b1b222adebcc0927428f883db07017618a5e684fd03b83342bd9",
                "sha256:7c5f84b5194c24dd573fa6472685b2a27cc5a17fe5f7b6fd40345378ca6812e3",
                "sha256:7e447d172af52ad204d19982739aa2346245cc5ba6f579d16dac4bfec226d2e7",
                "sha256:8ae9cda41fa114e28faf86cb137d751a17ffd0316d1c34ccf2235e8a84365c7f",
                "sha256:8f3ceecd20d71067c7fd4c9e832d4e22584318983cabc013dbf3f70ea95de346",
                "sha256:9fac43a7466eb73e64a9940ac9ed6369baa39b3bf221ae23493a9ec4d0022674",
                "sha256:a70a8dcde91be523c35b2bf96196edc5730edb347e374c7de7cd20c43ed95397",
                "sha256:adfdeab2da79ea2f76f87eb42a3ab1966a5313e5a69a0213a3cc06ef692b0e96",
                "sha256:ba07e92756c97e3aca0912b5cbc4e5ad802f4557212788e72a72a47ff376950d",
                "sha256:c07253088265c363d1ddf4b3cdb808d59a0468ecd017770ed716991620b8f77a",
                "sha256:c9d8c8ec7efb887333cf71e328e39cffbf771d8f8f95d308ea4125bf5f90ba64",
                "sha256:d00e6be486affb5781468457b21a6cbe848c33ef43f9ea4a73b4882e5f188a44",
                "sha256:d429c2430c93b7903914e4db9a966c7f2b068dd2ebdd2fa9b9ce094c7d459f33"
>>>>>>> 50e361ba
            ],
            "index": "pypi",
            "markers": "python_version >= '3.7'",
<<<<<<< HEAD
            "version": "==2.0.6"
=======
            "version": "==3.0.0"
>>>>>>> 50e361ba
        }
    },
    "develop": {
        "astroid": {
            "hashes": [
                "sha256:389656ca57b6108f939cf5d2f9a2a825a3be50ba9d589670f393236e0a03b91c",
                "sha256:903f024859b7c7687d7a7f3a3f73b17301f8e42dfd9cc9df9d4418172d3e2dbd"
            ],
            "markers": "python_full_version >= '3.7.2'",
            "version": "==2.15.6"
        },
        "black": {
            "hashes": [
                "sha256:031e8c69f3d3b09e1aa471a926a1eeb0b9071f80b17689a655f7885ac9325a6f",
                "sha256:13a2e4a93bb8ca74a749b6974925c27219bb3df4d42fc45e948a5d9feb5122b7",
                "sha256:13ef033794029b85dfea8032c9d3b92b42b526f1ff4bf13b2182ce4e917f5100",
                "sha256:14f04c990259576acd093871e7e9b14918eb28f1866f91968ff5524293f9c573",
                "sha256:24b6b3ff5c6d9ea08a8888f6977eae858e1f340d7260cf56d70a49823236b62d",
                "sha256:403397c033adbc45c2bd41747da1f7fc7eaa44efbee256b53842470d4ac5a70f",
                "sha256:50254ebfa56aa46a9fdd5d651f9637485068a1adf42270148cd101cdf56e0ad9",
                "sha256:538efb451cd50f43aba394e9ec7ad55a37598faae3348d723b59ea8e91616300",
                "sha256:638619a559280de0c2aa4d76f504891c9860bb8fa214267358f0a20f27c12948",
                "sha256:6a3b50e4b93f43b34a9d3ef00d9b6728b4a722c997c99ab09102fd5efdb88325",
                "sha256:6ccd59584cc834b6d127628713e4b6b968e5f79572da66284532525a042549f9",
                "sha256:75a2dc41b183d4872d3a500d2b9c9016e67ed95738a3624f4751a0cb4818fe71",
                "sha256:7d30ec46de88091e4316b17ae58bbbfc12b2de05e069030f6b747dfc649ad186",
                "sha256:8431445bf62d2a914b541da7ab3e2b4f3bc052d2ccbf157ebad18ea126efb91f",
                "sha256:8fc1ddcf83f996247505db6b715294eba56ea9372e107fd54963c7553f2b6dfe",
                "sha256:a732b82747235e0542c03bf352c126052c0fbc458d8a239a94701175b17d4855",
                "sha256:adc3e4442eef57f99b5590b245a328aad19c99552e0bdc7f0b04db6656debd80",
                "sha256:c46767e8df1b7beefb0899c4a95fb43058fa8500b6db144f4ff3ca38eb2f6393",
                "sha256:c619f063c2d68f19b2d7270f4cf3192cb81c9ec5bc5ba02df91471d0b88c4c5c",
                "sha256:cf3a4d00e4cdb6734b64bf23cd4341421e8953615cba6b3670453737a72ec204",
                "sha256:cf99f3de8b3273a8317681d8194ea222f10e0133a24a7548c73ce44ea1679377",
                "sha256:d6bc09188020c9ac2555a498949401ab35bb6bf76d4e0f8ee251694664df6301"
            ],
            "index": "pypi",
<<<<<<< HEAD
            "markers": "python_version >= '3.7'",
            "version": "==23.1a1"
=======
            "version": "==23.9.1"
>>>>>>> 50e361ba
        },
        "click": {
            "hashes": [
                "sha256:ae74fb96c20a0277a1d615f1e4d73c8414f5a98db8b799a7931d1582f3390c28",
                "sha256:ca9853ad459e787e2192211578cc907e7594e294c7ccc834310722b41b9ca6de"
            ],
            "markers": "python_version >= '3.7'",
            "version": "==8.1.7"
        },
        "dill": {
            "hashes": [
                "sha256:76b122c08ef4ce2eedcd4d1abd8e641114bfc6c2867f49f3c41facf65bf19f5e",
                "sha256:cc1c8b182eb3013e24bd475ff2e9295af86c1a38eb1aff128dac8962a9ce3c03"
            ],
<<<<<<< HEAD
            "markers": "python_version >= '3.7'",
=======
            "markers": "python_version < '3.11'",
>>>>>>> 50e361ba
            "version": "==0.3.7"
        },
        "isort": {
            "hashes": [
                "sha256:8bef7dde241278824a6d83f44a544709b065191b95b6e50894bdc722fcba0504",
                "sha256:f84c2818376e66cf843d497486ea8fed8700b340f308f076c6fb1229dff318b6"
            ],
            "markers": "python_full_version >= '3.8.0'",
            "version": "==5.12.0"
        },
        "lazy-object-proxy": {
            "hashes": [
                "sha256:09763491ce220c0299688940f8dc2c5d05fd1f45af1e42e636b2e8b2303e4382",
                "sha256:0a891e4e41b54fd5b8313b96399f8b0e173bbbfc03c7631f01efbe29bb0bcf82",
                "sha256:189bbd5d41ae7a498397287c408617fe5c48633e7755287b21d741f7db2706a9",
                "sha256:18b78ec83edbbeb69efdc0e9c1cb41a3b1b1ed11ddd8ded602464c3fc6020494",
                "sha256:1aa3de4088c89a1b69f8ec0dcc169aa725b0ff017899ac568fe44ddc1396df46",
                "sha256:212774e4dfa851e74d393a2370871e174d7ff0ebc980907723bb67d25c8a7c30",
                "sha256:2d0daa332786cf3bb49e10dc6a17a52f6a8f9601b4cf5c295a4f85854d61de63",
                "sha256:5f83ac4d83ef0ab017683d715ed356e30dd48a93746309c8f3517e1287523ef4",
                "sha256:659fb5809fa4629b8a1ac5106f669cfc7bef26fbb389dda53b3e010d1ac4ebae",
                "sha256:660c94ea760b3ce47d1855a30984c78327500493d396eac4dfd8bd82041b22be",
                "sha256:66a3de4a3ec06cd8af3f61b8e1ec67614fbb7c995d02fa224813cb7afefee701",
                "sha256:721532711daa7db0d8b779b0bb0318fa87af1c10d7fe5e52ef30f8eff254d0cd",
                "sha256:7322c3d6f1766d4ef1e51a465f47955f1e8123caee67dd641e67d539a534d006",
                "sha256:79a31b086e7e68b24b99b23d57723ef7e2c6d81ed21007b6281ebcd1688acb0a",
                "sha256:81fc4d08b062b535d95c9ea70dbe8a335c45c04029878e62d744bdced5141586",
                "sha256:8fa02eaab317b1e9e03f69aab1f91e120e7899b392c4fc19807a8278a07a97e8",
                "sha256:9090d8e53235aa280fc9239a86ae3ea8ac58eff66a705fa6aa2ec4968b95c821",
                "sha256:946d27deaff6cf8452ed0dba83ba38839a87f4f7a9732e8f9fd4107b21e6ff07",
                "sha256:9990d8e71b9f6488e91ad25f322898c136b008d87bf852ff65391b004da5e17b",
                "sha256:9cd077f3d04a58e83d04b20e334f678c2b0ff9879b9375ed107d5d07ff160171",
                "sha256:9e7551208b2aded9c1447453ee366f1c4070602b3d932ace044715d89666899b",
                "sha256:9f5fa4a61ce2438267163891961cfd5e32ec97a2c444e5b842d574251ade27d2",
                "sha256:b40387277b0ed2d0602b8293b94d7257e17d1479e257b4de114ea11a8cb7f2d7",
                "sha256:bfb38f9ffb53b942f2b5954e0f610f1e721ccebe9cce9025a38c8ccf4a5183a4",
                "sha256:cbf9b082426036e19c6924a9ce90c740a9861e2bdc27a4834fd0a910742ac1e8",
                "sha256:d9e25ef10a39e8afe59a5c348a4dbf29b4868ab76269f81ce1674494e2565a6e",
                "sha256:db1c1722726f47e10e0b5fdbf15ac3b8adb58c091d12b3ab713965795036985f",
                "sha256:e7c21c95cae3c05c14aafffe2865bbd5e377cfc1348c4f7751d9dc9a48ca4bda",
                "sha256:e8c6cfb338b133fbdbc5cfaa10fe3c6aeea827db80c978dbd13bc9dd8526b7d4",
                "sha256:ea806fd4c37bf7e7ad82537b0757999264d5f70c45468447bb2b91afdbe73a6e",
                "sha256:edd20c5a55acb67c7ed471fa2b5fb66cb17f61430b7a6b9c3b4a1e40293b1671",
                "sha256:f0117049dd1d5635bbff65444496c90e0baa48ea405125c088e93d9cf4525b11",
                "sha256:f0705c376533ed2a9e5e97aacdbfe04cecd71e0aa84c7c0595d02ef93b6e4455",
                "sha256:f12ad7126ae0c98d601a7ee504c1122bcef553d1d5e0c3bfa77b16b3968d2734",
                "sha256:f2457189d8257dd41ae9b434ba33298aec198e30adf2dcdaaa3a28b9994f6adb",
                "sha256:f699ac1c768270c9e384e4cbd268d6e67aebcfae6cd623b4d7c3bfde5a35db59"
            ],
            "markers": "python_version >= '3.7'",
            "version": "==1.9.0"
        },
        "mccabe": {
            "hashes": [
                "sha256:348e0240c33b60bbdf4e523192ef919f28cb2c3d7d5c7794f74009290f236325",
                "sha256:6c2d30ab6be0e4a46919781807b4f0d834ebdd6c6e3dca0bda5a15f863427b6e"
            ],
            "markers": "python_version >= '3.6'",
            "version": "==0.7.0"
        },
        "mypy": {
            "hashes": [
                "sha256:159aa9acb16086b79bbb0016145034a1a05360626046a929f84579ce1666b315",
                "sha256:258b22210a4a258ccd077426c7a181d789d1121aca6db73a83f79372f5569ae0",
                "sha256:26f71b535dfc158a71264e6dc805a9f8d2e60b67215ca0bfa26e2e1aa4d4d373",
                "sha256:26fb32e4d4afa205b24bf645eddfbb36a1e17e995c5c99d6d00edb24b693406a",
                "sha256:2fc3a600f749b1008cc75e02b6fb3d4db8dbcca2d733030fe7a3b3502902f161",
                "sha256:32cb59609b0534f0bd67faebb6e022fe534bdb0e2ecab4290d683d248be1b275",
                "sha256:330857f9507c24de5c5724235e66858f8364a0693894342485e543f5b07c8693",
                "sha256:361da43c4f5a96173220eb53340ace68cda81845cd88218f8862dfb0adc8cddb",
                "sha256:4a465ea2ca12804d5b34bb056be3a29dc47aea5973b892d0417c6a10a40b2d65",
                "sha256:51cb1323064b1099e177098cb939eab2da42fea5d818d40113957ec954fc85f4",
                "sha256:57b10c56016adce71fba6bc6e9fd45d8083f74361f629390c556738565af8eeb",
                "sha256:596fae69f2bfcb7305808c75c00f81fe2829b6236eadda536f00610ac5ec2243",
                "sha256:5d627124700b92b6bbaa99f27cbe615c8ea7b3402960f6372ea7d65faf376c14",
                "sha256:6ac9c21bfe7bc9f7f1b6fae441746e6a106e48fc9de530dea29e8cd37a2c0cc4",
                "sha256:82cb6193de9bbb3844bab4c7cf80e6227d5225cc7625b068a06d005d861ad5f1",
                "sha256:8f772942d372c8cbac575be99f9cc9d9fb3bd95c8bc2de6c01411e2c84ebca8a",
                "sha256:9fece120dbb041771a63eb95e4896791386fe287fefb2837258925b8326d6160",
                "sha256:a156e6390944c265eb56afa67c74c0636f10283429171018446b732f1a05af25",
                "sha256:a9ec1f695f0c25986e6f7f8778e5ce61659063268836a38c951200c57479cc12",
                "sha256:abed92d9c8f08643c7d831300b739562b0a6c9fcb028d211134fc9ab20ccad5d",
                "sha256:b031b9601f1060bf1281feab89697324726ba0c0bae9d7cd7ab4b690940f0b92",
                "sha256:c543214ffdd422623e9fedd0869166c2f16affe4ba37463975043ef7d2ea8770",
                "sha256:d28ddc3e3dfeab553e743e532fb95b4e6afad51d4706dd22f28e1e5e664828d2",
                "sha256:f33592ddf9655a4894aef22d134de7393e95fcbdc2d15c1ab65828eee5c66c70",
                "sha256:f6b0e77db9ff4fda74de7df13f30016a0a663928d669c9f2c057048ba44f09bb",
                "sha256:f757063a83970d67c444f6e01d9550a7402322af3557ce7630d3c957386fa8f5",
                "sha256:ff0cedc84184115202475bbb46dd99f8dcb87fe24d5d0ddfc0fe6b8575c88d2f"
            ],
            "index": "pypi",
<<<<<<< HEAD
            "markers": "python_version >= '3.7'",
            "version": "==0.991"
=======
            "version": "==1.5.1"
>>>>>>> 50e361ba
        },
        "mypy-extensions": {
            "hashes": [
                "sha256:4392f6c0eb8a5668a69e23d168ffa70f0be9ccfd32b5cc2d26a34ae5b844552d",
                "sha256:75dbf8955dc00442a438fc4d0666508a9a97b6bd41aa2f0ffe9d2f2725af0782"
            ],
            "markers": "python_version >= '3.5'",
            "version": "==1.0.0"
        },
        "packaging": {
            "hashes": [
<<<<<<< HEAD
                "sha256:1d6ed233af05e679efb96b1851550ea95bbb64b7c490b0f5aa52996c11e92a20",
                "sha256:e0d8d0ac2f12da61956eb2306b69f9469b42f4deb0f3cb6ed47b9cce9996ced3"
            ],
            "markers": "python_version >= '3.7'",
            "version": "==0.11.2"
=======
                "sha256:994793af429502c4ea2ebf6bf664629d07c1a9fe974af92966e4b8d2df7edc61",
                "sha256:a392980d2b6cffa644431898be54b0045151319d1e7ec34f0cfed48767dd334f"
            ],
            "markers": "python_version >= '3.7'",
            "version": "==23.1"
>>>>>>> 50e361ba
        },
        "pathspec": {
            "hashes": [
<<<<<<< HEAD
                "sha256:cf8ee52a3afdb965072dcc652433e0c7e3e40cf5ea1477cd4b3b1d2eb75495b3",
                "sha256:e9d171d00af68be50e9202731309c4e658fd8bc76f55c11c7dd760d023bda68e"
            ],
            "markers": "python_version >= '3.7'",
            "version": "==3.11.0"
        },
        "pylint": {
            "hashes": [
                "sha256:15bc7b37f2022720765247eec24c49b93dcae6c81418adc3c36621b13d946f6d",
                "sha256:add6bc6380143af0f7a1ab15b5b5f54a8d9d25afc99fc7e2d86fd66f6c3e1ad9"
            ],
            "index": "pypi",
            "markers": "python_full_version >= '3.7.2'",
            "version": "==3.0.0a5"
        },
        "setuptools": {
            "hashes": [
                "sha256:d0b9a8433464d5800cbe05094acf5c6d52a91bfac9b52bcfc4d41382be5d5d31",
                "sha256:e197a19aa8ec9722928f2206f8de752def0e4c9fc6953527360d1c36d94ddb2f"
            ],
            "index": "pypi",
            "markers": "python_version >= '3.7'",
            "version": "==65.5.1"
=======
                "sha256:1d6ed233af05e679efb96b1851550ea95bbb64b7c490b0f5aa52996c11e92a20",
                "sha256:e0d8d0ac2f12da61956eb2306b69f9469b42f4deb0f3cb6ed47b9cce9996ced3"
            ],
            "markers": "python_version >= '3.7'",
            "version": "==0.11.2"
        },
        "platformdirs": {
            "hashes": [
                "sha256:b45696dab2d7cc691a3226759c0d3b00c47c8b6e293d96f6436f733303f77f6d",
                "sha256:d7c24979f292f916dc9cbf8648319032f551ea8c49a4c9bf2fb556a02070ec1d"
            ],
            "markers": "python_version >= '3.7'",
            "version": "==3.10.0"
        },
        "pylint": {
            "hashes": [
                "sha256:73995fb8216d3bed149c8d51bba25b2c52a8251a2c8ac846ec668ce38fab5413",
                "sha256:f7b601cbc06fef7e62a754e2b41294c2aa31f1cb659624b9a85bcba29eaf8252"
            ],
            "index": "pypi",
            "version": "==2.17.5"
>>>>>>> 50e361ba
        },
        "tomli": {
            "hashes": [
                "sha256:939de3e7a6161af0c887ef91b7d41a53e7c5a1ca976325f429cb46ea9bc30ecc",
                "sha256:de526c12914f0c550d15924c62d72abc48d6fe7364aa87328337a31007fe8a4f"
            ],
            "markers": "python_version < '3.11'",
            "version": "==2.0.1"
        },
        "tomlkit": {
            "hashes": [
                "sha256:38e1ff8edb991273ec9f6181244a6a391ac30e9f5098e7535640ea6be97a7c86",
                "sha256:712cbd236609acc6a3e2e97253dfc52d4c2082982a88f61b640ecf0817eab899"
            ],
            "markers": "python_version >= '3.7'",
            "version": "==0.12.1"
        },
        "typing-extensions": {
            "hashes": [
<<<<<<< HEAD
                "sha256:8f92fc8806f9a6b641eaa5318da32b44d401efaac0f6678c9bc448ba3605faa0",
                "sha256:df8e4339e9cb77357558cbdbceca33c303714cf861d1eef15e1070055ae8b7ef"
            ],
            "markers": "python_version >= '3.8'",
            "version": "==4.8.0"
=======
                "sha256:86b48a88e428cbd88382fb599b8101363c3d92799f965f6b634183367cca1526",
                "sha256:8ac091074039c3b0ecf99e8e339a9cdbcac65b6e6b9684eb692e1d521a5e6bee"
            ],
            "markers": "python_version < '3.11'",
            "version": "==4.8.0rc1"
>>>>>>> 50e361ba
        },
        "wrapt": {
            "hashes": [
                "sha256:02fce1852f755f44f95af51f69d22e45080102e9d00258053b79367d07af39c0",
                "sha256:077ff0d1f9d9e4ce6476c1a924a3332452c1406e59d90a2cf24aeb29eeac9420",
                "sha256:078e2a1a86544e644a68422f881c48b84fef6d18f8c7a957ffd3f2e0a74a0d4a",
                "sha256:0970ddb69bba00670e58955f8019bec4a42d1785db3faa043c33d81de2bf843c",
                "sha256:1286eb30261894e4c70d124d44b7fd07825340869945c79d05bda53a40caa079",
                "sha256:21f6d9a0d5b3a207cdf7acf8e58d7d13d463e639f0c7e01d82cdb671e6cb7923",
                "sha256:230ae493696a371f1dbffaad3dafbb742a4d27a0afd2b1aecebe52b740167e7f",
                "sha256:26458da5653aa5b3d8dc8b24192f574a58984c749401f98fff994d41d3f08da1",
                "sha256:2cf56d0e237280baed46f0b5316661da892565ff58309d4d2ed7dba763d984b8",
                "sha256:2e51de54d4fb8fb50d6ee8327f9828306a959ae394d3e01a1ba8b2f937747d86",
                "sha256:2fbfbca668dd15b744418265a9607baa970c347eefd0db6a518aaf0cfbd153c0",
                "sha256:38adf7198f8f154502883242f9fe7333ab05a5b02de7d83aa2d88ea621f13364",
                "sha256:3a8564f283394634a7a7054b7983e47dbf39c07712d7b177b37e03f2467a024e",
                "sha256:3abbe948c3cbde2689370a262a8d04e32ec2dd4f27103669a45c6929bcdbfe7c",
                "sha256:3bbe623731d03b186b3d6b0d6f51865bf598587c38d6f7b0be2e27414f7f214e",
                "sha256:40737a081d7497efea35ab9304b829b857f21558acfc7b3272f908d33b0d9d4c",
                "sha256:41d07d029dd4157ae27beab04d22b8e261eddfc6ecd64ff7000b10dc8b3a5727",
                "sha256:46ed616d5fb42f98630ed70c3529541408166c22cdfd4540b88d5f21006b0eff",
                "sha256:493d389a2b63c88ad56cdc35d0fa5752daac56ca755805b1b0c530f785767d5e",
                "sha256:4ff0d20f2e670800d3ed2b220d40984162089a6e2c9646fdb09b85e6f9a8fc29",
                "sha256:54accd4b8bc202966bafafd16e69da9d5640ff92389d33d28555c5fd4f25ccb7",
                "sha256:56374914b132c702aa9aa9959c550004b8847148f95e1b824772d453ac204a72",
                "sha256:578383d740457fa790fdf85e6d346fda1416a40549fe8db08e5e9bd281c6a475",
                "sha256:58d7a75d731e8c63614222bcb21dd992b4ab01a399f1f09dd82af17bbfc2368a",
                "sha256:5c5aa28df055697d7c37d2099a7bc09f559d5053c3349b1ad0c39000e611d317",
                "sha256:5fc8e02f5984a55d2c653f5fea93531e9836abbd84342c1d1e17abc4a15084c2",
                "sha256:63424c681923b9f3bfbc5e3205aafe790904053d42ddcc08542181a30a7a51bd",
                "sha256:64b1df0f83706b4ef4cfb4fb0e4c2669100fd7ecacfb59e091fad300d4e04640",
                "sha256:74934ebd71950e3db69960a7da29204f89624dde411afbfb3b4858c1409b1e98",
                "sha256:75669d77bb2c071333417617a235324a1618dba66f82a750362eccbe5b61d248",
                "sha256:75760a47c06b5974aa5e01949bf7e66d2af4d08cb8c1d6516af5e39595397f5e",
                "sha256:76407ab327158c510f44ded207e2f76b657303e17cb7a572ffe2f5a8a48aa04d",
                "sha256:76e9c727a874b4856d11a32fb0b389afc61ce8aaf281ada613713ddeadd1cfec",
                "sha256:77d4c1b881076c3ba173484dfa53d3582c1c8ff1f914c6461ab70c8428b796c1",
                "sha256:780c82a41dc493b62fc5884fb1d3a3b81106642c5c5c78d6a0d4cbe96d62ba7e",
                "sha256:7dc0713bf81287a00516ef43137273b23ee414fe41a3c14be10dd95ed98a2df9",
                "sha256:7eebcdbe3677e58dd4c0e03b4f2cfa346ed4049687d839adad68cc38bb559c92",
                "sha256:896689fddba4f23ef7c718279e42f8834041a21342d95e56922e1c10c0cc7afb",
                "sha256:96177eb5645b1c6985f5c11d03fc2dbda9ad24ec0f3a46dcce91445747e15094",
                "sha256:96e25c8603a155559231c19c0349245eeb4ac0096fe3c1d0be5c47e075bd4f46",
                "sha256:9d37ac69edc5614b90516807de32d08cb8e7b12260a285ee330955604ed9dd29",
                "sha256:9ed6aa0726b9b60911f4aed8ec5b8dd7bf3491476015819f56473ffaef8959bd",
                "sha256:a487f72a25904e2b4bbc0817ce7a8de94363bd7e79890510174da9d901c38705",
                "sha256:a4cbb9ff5795cd66f0066bdf5947f170f5d63a9274f99bdbca02fd973adcf2a8",
                "sha256:a74d56552ddbde46c246b5b89199cb3fd182f9c346c784e1a93e4dc3f5ec9975",
                "sha256:a89ce3fd220ff144bd9d54da333ec0de0399b52c9ac3d2ce34b569cf1a5748fb",
                "sha256:abd52a09d03adf9c763d706df707c343293d5d106aea53483e0ec8d9e310ad5e",
                "sha256:abd8f36c99512755b8456047b7be10372fca271bf1467a1caa88db991e7c421b",
                "sha256:af5bd9ccb188f6a5fdda9f1f09d9f4c86cc8a539bd48a0bfdc97723970348418",
                "sha256:b02f21c1e2074943312d03d243ac4388319f2456576b2c6023041c4d57cd7019",
                "sha256:b06fa97478a5f478fb05e1980980a7cdf2712015493b44d0c87606c1513ed5b1",
                "sha256:b0724f05c396b0a4c36a3226c31648385deb6a65d8992644c12a4963c70326ba",
                "sha256:b130fe77361d6771ecf5a219d8e0817d61b236b7d8b37cc045172e574ed219e6",
                "sha256:b56d5519e470d3f2fe4aa7585f0632b060d532d0696c5bdfb5e8319e1d0f69a2",
                "sha256:b67b819628e3b748fd3c2192c15fb951f549d0f47c0449af0764d7647302fda3",
                "sha256:ba1711cda2d30634a7e452fc79eabcadaffedf241ff206db2ee93dd2c89a60e7",
                "sha256:bbeccb1aa40ab88cd29e6c7d8585582c99548f55f9b2581dfc5ba68c59a85752",
                "sha256:bd84395aab8e4d36263cd1b9308cd504f6cf713b7d6d3ce25ea55670baec5416",
                "sha256:c99f4309f5145b93eca6e35ac1a988f0dc0a7ccf9ccdcd78d3c0adf57224e62f",
                "sha256:ca1cccf838cd28d5a0883b342474c630ac48cac5df0ee6eacc9c7290f76b11c1",
                "sha256:cd525e0e52a5ff16653a3fc9e3dd827981917d34996600bbc34c05d048ca35cc",
                "sha256:cdb4f085756c96a3af04e6eca7f08b1345e94b53af8921b25c72f096e704e145",
                "sha256:ce42618f67741d4697684e501ef02f29e758a123aa2d669e2d964ff734ee00ee",
                "sha256:d06730c6aed78cee4126234cf2d071e01b44b915e725a6cb439a879ec9754a3a",
                "sha256:d5fe3e099cf07d0fb5a1e23d399e5d4d1ca3e6dfcbe5c8570ccff3e9208274f7",
                "sha256:d6bcbfc99f55655c3d93feb7ef3800bd5bbe963a755687cbf1f490a71fb7794b",
                "sha256:d787272ed958a05b2c86311d3a4135d3c2aeea4fc655705f074130aa57d71653",
                "sha256:e169e957c33576f47e21864cf3fc9ff47c223a4ebca8960079b8bd36cb014fd0",
                "sha256:e20076a211cd6f9b44a6be58f7eeafa7ab5720eb796975d0c03f05b47d89eb90",
                "sha256:e826aadda3cae59295b95343db8f3d965fb31059da7de01ee8d1c40a60398b29",
                "sha256:eef4d64c650f33347c1f9266fa5ae001440b232ad9b98f1f43dfe7a79435c0a6",
                "sha256:f2e69b3ed24544b0d3dbe2c5c0ba5153ce50dcebb576fdc4696d52aa22db6034",
                "sha256:f87ec75864c37c4c6cb908d282e1969e79763e0d9becdfe9fe5473b7bb1e5f09",
                "sha256:fbec11614dba0424ca72f4e8ba3c420dba07b4a7c206c8c8e4e73f2e98f4c559",
                "sha256:fd69666217b62fa5d7c6aa88e507493a34dec4fa20c5bd925e4bc12fce586639"
            ],
<<<<<<< HEAD
            "markers": "python_version >= '2.7' and python_version not in '3.0, 3.1, 3.2, 3.3, 3.4'",
=======
            "markers": "python_version < '3.11'",
>>>>>>> 50e361ba
            "version": "==1.15.0"
        }
    }
}<|MERGE_RESOLUTION|>--- conflicted
+++ resolved
@@ -50,12 +50,8 @@
                 "sha256:d6bc09188020c9ac2555a498949401ab35bb6bf76d4e0f8ee251694664df6301"
             ],
             "index": "pypi",
-<<<<<<< HEAD
-            "markers": "python_version >= '3.7'",
-            "version": "==23.1a1"
-=======
+            "markers": "python_version >= '3.7'",
             "version": "==23.9.1"
->>>>>>> 50e361ba
         },
         "certifi": {
             "hashes": [
@@ -75,7 +71,6 @@
         },
         "charset-normalizer": {
             "hashes": [
-<<<<<<< HEAD
                 "sha256:02673e456dc5ab13659f85196c534dc596d4ef260e4d86e856c3b2773ce09843",
                 "sha256:02af06682e3590ab952599fbadac535ede5d60d78848e555aa58d0c0abbde786",
                 "sha256:03680bb39035fbcffe828eae9c3f8afc0428c91d38e7d61aa992ef7a59fb120e",
@@ -169,86 +164,6 @@
             ],
             "markers": "python_full_version >= '3.7.0'",
             "version": "==3.3.0"
-=======
-                "sha256:04e57ab9fbf9607b77f7d057974694b4f6b142da9ed4a199859d9d4d5c63fe96",
-                "sha256:09393e1b2a9461950b1c9a45d5fd251dc7c6f228acab64da1c9c0165d9c7765c",
-                "sha256:0b87549028f680ca955556e3bd57013ab47474c3124dc069faa0b6545b6c9710",
-                "sha256:1000fba1057b92a65daec275aec30586c3de2401ccdcd41f8a5c1e2c87078706",
-                "sha256:1249cbbf3d3b04902ff081ffbb33ce3377fa6e4c7356f759f3cd076cc138d020",
-                "sha256:1920d4ff15ce893210c1f0c0e9d19bfbecb7983c76b33f046c13a8ffbd570252",
-                "sha256:193cbc708ea3aca45e7221ae58f0fd63f933753a9bfb498a3b474878f12caaad",
-                "sha256:1a100c6d595a7f316f1b6f01d20815d916e75ff98c27a01ae817439ea7726329",
-                "sha256:1f30b48dd7fa1474554b0b0f3fdfdd4c13b5c737a3c6284d3cdc424ec0ffff3a",
-                "sha256:203f0c8871d5a7987be20c72442488a0b8cfd0f43b7973771640fc593f56321f",
-                "sha256:246de67b99b6851627d945db38147d1b209a899311b1305dd84916f2b88526c6",
-                "sha256:2dee8e57f052ef5353cf608e0b4c871aee320dd1b87d351c28764fc0ca55f9f4",
-                "sha256:2efb1bd13885392adfda4614c33d3b68dee4921fd0ac1d3988f8cbb7d589e72a",
-                "sha256:2f4ac36d8e2b4cc1aa71df3dd84ff8efbe3bfb97ac41242fbcfc053c67434f46",
-                "sha256:3170c9399da12c9dc66366e9d14da8bf7147e1e9d9ea566067bbce7bb74bd9c2",
-                "sha256:3b1613dd5aee995ec6d4c69f00378bbd07614702a315a2cf6c1d21461fe17c23",
-                "sha256:3bb3d25a8e6c0aedd251753a79ae98a093c7e7b471faa3aa9a93a81431987ace",
-                "sha256:3bb7fda7260735efe66d5107fb7e6af6a7c04c7fce9b2514e04b7a74b06bf5dd",
-                "sha256:41b25eaa7d15909cf3ac4c96088c1f266a9a93ec44f87f1d13d4a0e86c81b982",
-                "sha256:45de3f87179c1823e6d9e32156fb14c1927fcc9aba21433f088fdfb555b77c10",
-                "sha256:46fb8c61d794b78ec7134a715a3e564aafc8f6b5e338417cb19fe9f57a5a9bf2",
-                "sha256:48021783bdf96e3d6de03a6e39a1171ed5bd7e8bb93fc84cc649d11490f87cea",
-                "sha256:4957669ef390f0e6719db3613ab3a7631e68424604a7b448f079bee145da6e09",
-                "sha256:5e86d77b090dbddbe78867a0275cb4df08ea195e660f1f7f13435a4649e954e5",
-                "sha256:6339d047dab2780cc6220f46306628e04d9750f02f983ddb37439ca47ced7149",
-                "sha256:681eb3d7e02e3c3655d1b16059fbfb605ac464c834a0c629048a30fad2b27489",
-                "sha256:6c409c0deba34f147f77efaa67b8e4bb83d2f11c8806405f76397ae5b8c0d1c9",
-                "sha256:7095f6fbfaa55defb6b733cfeb14efaae7a29f0b59d8cf213be4e7ca0b857b80",
-                "sha256:70c610f6cbe4b9fce272c407dd9d07e33e6bf7b4aa1b7ffb6f6ded8e634e3592",
-                "sha256:72814c01533f51d68702802d74f77ea026b5ec52793c791e2da806a3844a46c3",
-                "sha256:7a4826ad2bd6b07ca615c74ab91f32f6c96d08f6fcc3902ceeedaec8cdc3bcd6",
-                "sha256:7c70087bfee18a42b4040bb9ec1ca15a08242cf5867c58726530bdf3945672ed",
-                "sha256:855eafa5d5a2034b4621c74925d89c5efef61418570e5ef9b37717d9c796419c",
-                "sha256:8700f06d0ce6f128de3ccdbc1acaea1ee264d2caa9ca05daaf492fde7c2a7200",
-                "sha256:89f1b185a01fe560bc8ae5f619e924407efca2191b56ce749ec84982fc59a32a",
-                "sha256:8b2c760cfc7042b27ebdb4a43a4453bd829a5742503599144d54a032c5dc7e9e",
-                "sha256:8c2f5e83493748286002f9369f3e6607c565a6a90425a3a1fef5ae32a36d749d",
-                "sha256:8e098148dd37b4ce3baca71fb394c81dc5d9c7728c95df695d2dca218edf40e6",
-                "sha256:94aea8eff76ee6d1cdacb07dd2123a68283cb5569e0250feab1240058f53b623",
-                "sha256:95eb302ff792e12aba9a8b8f8474ab229a83c103d74a750ec0bd1c1eea32e669",
-                "sha256:9bd9b3b31adcb054116447ea22caa61a285d92e94d710aa5ec97992ff5eb7cf3",
-                "sha256:9e608aafdb55eb9f255034709e20d5a83b6d60c054df0802fa9c9883d0a937aa",
-                "sha256:a103b3a7069b62f5d4890ae1b8f0597618f628b286b03d4bc9195230b154bfa9",
-                "sha256:a386ebe437176aab38c041de1260cd3ea459c6ce5263594399880bbc398225b2",
-                "sha256:a38856a971c602f98472050165cea2cdc97709240373041b69030be15047691f",
-                "sha256:a401b4598e5d3f4a9a811f3daf42ee2291790c7f9d74b18d75d6e21dda98a1a1",
-                "sha256:a7647ebdfb9682b7bb97e2a5e7cb6ae735b1c25008a70b906aecca294ee96cf4",
-                "sha256:aaf63899c94de41fe3cf934601b0f7ccb6b428c6e4eeb80da72c58eab077b19a",
-                "sha256:b0dac0ff919ba34d4df1b6131f59ce95b08b9065233446be7e459f95554c0dc8",
-                "sha256:baacc6aee0b2ef6f3d308e197b5d7a81c0e70b06beae1f1fcacffdbd124fe0e3",
-                "sha256:bf420121d4c8dce6b889f0e8e4ec0ca34b7f40186203f06a946fa0276ba54029",
-                "sha256:c04a46716adde8d927adb9457bbe39cf473e1e2c2f5d0a16ceb837e5d841ad4f",
-                "sha256:c0b21078a4b56965e2b12f247467b234734491897e99c1d51cee628da9786959",
-                "sha256:c1c76a1743432b4b60ab3358c937a3fe1341c828ae6194108a94c69028247f22",
-                "sha256:c4983bf937209c57240cff65906b18bb35e64ae872da6a0db937d7b4af845dd7",
-                "sha256:c4fb39a81950ec280984b3a44f5bd12819953dc5fa3a7e6fa7a80db5ee853952",
-                "sha256:c57921cda3a80d0f2b8aec7e25c8aa14479ea92b5b51b6876d975d925a2ea346",
-                "sha256:c8063cf17b19661471ecbdb3df1c84f24ad2e389e326ccaf89e3fb2484d8dd7e",
-                "sha256:ccd16eb18a849fd8dcb23e23380e2f0a354e8daa0c984b8a732d9cfaba3a776d",
-                "sha256:cd6dbe0238f7743d0efe563ab46294f54f9bc8f4b9bcf57c3c666cc5bc9d1299",
-                "sha256:d62e51710986674142526ab9f78663ca2b0726066ae26b78b22e0f5e571238dd",
-                "sha256:db901e2ac34c931d73054d9797383d0f8009991e723dab15109740a63e7f902a",
-                "sha256:e03b8895a6990c9ab2cdcd0f2fe44088ca1c65ae592b8f795c3294af00a461c3",
-                "sha256:e1c8a2f4c69e08e89632defbfabec2feb8a8d99edc9f89ce33c4b9e36ab63037",
-                "sha256:e4b749b9cc6ee664a3300bb3a273c1ca8068c46be705b6c31cf5d276f8628a94",
-                "sha256:e6a5bf2cba5ae1bb80b154ed68a3cfa2fa00fde979a7f50d6598d3e17d9ac20c",
-                "sha256:e857a2232ba53ae940d3456f7533ce6ca98b81917d47adc3c7fd55dad8fab858",
-                "sha256:ee4006268ed33370957f55bf2e6f4d263eaf4dc3cfc473d1d90baff6ed36ce4a",
-                "sha256:eef9df1eefada2c09a5e7a40991b9fc6ac6ef20b1372abd48d2794a316dc0449",
-                "sha256:f058f6963fd82eb143c692cecdc89e075fa0828db2e5b291070485390b2f1c9c",
-                "sha256:f25c229a6ba38a35ae6e25ca1264621cc25d4d38dca2942a7fce0b67a4efe918",
-                "sha256:f2a1d0fd4242bd8643ce6f98927cf9c04540af6efa92323e9d3124f57727bfc1",
-                "sha256:f7560358a6811e52e9c4d142d497f1a6e10103d3a6881f18d04dbce3729c0e2c",
-                "sha256:f779d3ad205f108d14e99bb3859aa7dd8e9c68874617c72354d7ecaec2a054ac",
-                "sha256:f87f746ee241d30d6ed93969de31e5ffd09a2961a051e60ae6bddde9ec3583aa"
-            ],
-            "markers": "python_full_version >= '3.7.0'",
-            "version": "==3.2.0"
->>>>>>> 50e361ba
         },
         "click": {
             "hashes": [
@@ -257,8 +172,6 @@
             ],
             "markers": "python_version >= '3.7'",
             "version": "==8.1.7"
-<<<<<<< HEAD
-=======
         },
         "colorama": {
             "hashes": [
@@ -267,7 +180,6 @@
             ],
             "markers": "python_version >= '2.7' and python_version not in '3.0, 3.1, 3.2, 3.3, 3.4, 3.5, 3.6'",
             "version": "==0.4.6"
->>>>>>> 50e361ba
         },
         "docopt": {
             "hashes": [
@@ -532,19 +444,11 @@
         },
         "platformdirs": {
             "hashes": [
-<<<<<<< HEAD
                 "sha256:cf8ee52a3afdb965072dcc652433e0c7e3e40cf5ea1477cd4b3b1d2eb75495b3",
                 "sha256:e9d171d00af68be50e9202731309c4e658fd8bc76f55c11c7dd760d023bda68e"
             ],
             "markers": "python_version >= '3.7'",
             "version": "==3.11.0"
-=======
-                "sha256:b45696dab2d7cc691a3226759c0d3b00c47c8b6e293d96f6436f733303f77f6d",
-                "sha256:d7c24979f292f916dc9cbf8648319032f551ea8c49a4c9bf2fb556a02070ec1d"
-            ],
-            "markers": "python_version >= '3.7'",
-            "version": "==3.10.0"
->>>>>>> 50e361ba
         },
         "pygments": {
             "hashes": [
@@ -560,10 +464,7 @@
                 "sha256:fac00c6bd61ab6d7633fe8724ae73943cde169de4f2a014244a488037a14d385"
             ],
             "index": "pypi",
-<<<<<<< HEAD
             "markers": "python_full_version >= '3.6.3' and python_full_version < '4.0.0'",
-            "version": "==1.4.0"
-=======
             "version": "==1.6.1"
         },
         "pymdown-extensions": {
@@ -581,7 +482,6 @@
             ],
             "markers": "python_version >= '2.7' and python_version not in '3.0, 3.1, 3.2, 3.3'",
             "version": "==2.8.2"
->>>>>>> 50e361ba
         },
         "pyyaml": {
             "hashes": [
@@ -637,10 +537,7 @@
                 "sha256:fd66fc5d0da6d9815ba2cebeb4205f95818ff4b79c3ebe268e75d961704af52f"
             ],
             "index": "pypi",
-<<<<<<< HEAD
             "markers": "python_version >= '3.6'",
-            "version": "==6.0"
-=======
             "version": "==6.0.1"
         },
         "pyyaml-env-tag": {
@@ -744,7 +641,6 @@
             ],
             "markers": "python_version >= '3.6'",
             "version": "==2023.8.8"
->>>>>>> 50e361ba
         },
         "requests": {
             "hashes": [
@@ -829,12 +725,8 @@
         },
         "urllib3": {
             "hashes": [
-<<<<<<< HEAD
                 "sha256:7a7c7003b000adf9e7ca2a377c9688bbc54ed41b985789ed576570342a375cd2",
                 "sha256:b19e1a85d206b56d7df1d5e683df4a7725252a964e3993648dd0fb5a1c157564"
-=======
-                "sha256:8d22f86aae8ef5e410d4f539fde9ce6b2113a001bb4d189e0aed70642d602b11",
-                "sha256:de7df1803967d2c2a98e4b11bb7d6bd9210474c46e8a0401514e3a42a75ebde4"
             ],
             "markers": "python_version >= '3.7'",
             "version": "==2.0.4"
@@ -868,15 +760,10 @@
                 "sha256:c9d8c8ec7efb887333cf71e328e39cffbf771d8f8f95d308ea4125bf5f90ba64",
                 "sha256:d00e6be486affb5781468457b21a6cbe848c33ef43f9ea4a73b4882e5f188a44",
                 "sha256:d429c2430c93b7903914e4db9a966c7f2b068dd2ebdd2fa9b9ce094c7d459f33"
->>>>>>> 50e361ba
-            ],
-            "index": "pypi",
-            "markers": "python_version >= '3.7'",
-<<<<<<< HEAD
-            "version": "==2.0.6"
-=======
+            ],
+            "index": "pypi",
+            "markers": "python_version >= '3.7'",
             "version": "==3.0.0"
->>>>>>> 50e361ba
         }
     },
     "develop": {
@@ -914,12 +801,8 @@
                 "sha256:d6bc09188020c9ac2555a498949401ab35bb6bf76d4e0f8ee251694664df6301"
             ],
             "index": "pypi",
-<<<<<<< HEAD
-            "markers": "python_version >= '3.7'",
-            "version": "==23.1a1"
-=======
+            "markers": "python_version >= '3.7'",
             "version": "==23.9.1"
->>>>>>> 50e361ba
         },
         "click": {
             "hashes": [
@@ -934,11 +817,7 @@
                 "sha256:76b122c08ef4ce2eedcd4d1abd8e641114bfc6c2867f49f3c41facf65bf19f5e",
                 "sha256:cc1c8b182eb3013e24bd475ff2e9295af86c1a38eb1aff128dac8962a9ce3c03"
             ],
-<<<<<<< HEAD
-            "markers": "python_version >= '3.7'",
-=======
-            "markers": "python_version < '3.11'",
->>>>>>> 50e361ba
+            "markers": "python_version >= '3.7'",
             "version": "==0.3.7"
         },
         "isort": {
@@ -1030,12 +909,8 @@
                 "sha256:ff0cedc84184115202475bbb46dd99f8dcb87fe24d5d0ddfc0fe6b8575c88d2f"
             ],
             "index": "pypi",
-<<<<<<< HEAD
-            "markers": "python_version >= '3.7'",
-            "version": "==0.991"
-=======
+            "markers": "python_version >= '3.7'",
             "version": "==1.5.1"
->>>>>>> 50e361ba
         },
         "mypy-extensions": {
             "hashes": [
@@ -1047,23 +922,14 @@
         },
         "packaging": {
             "hashes": [
-<<<<<<< HEAD
-                "sha256:1d6ed233af05e679efb96b1851550ea95bbb64b7c490b0f5aa52996c11e92a20",
-                "sha256:e0d8d0ac2f12da61956eb2306b69f9469b42f4deb0f3cb6ed47b9cce9996ced3"
-            ],
-            "markers": "python_version >= '3.7'",
-            "version": "==0.11.2"
-=======
                 "sha256:994793af429502c4ea2ebf6bf664629d07c1a9fe974af92966e4b8d2df7edc61",
                 "sha256:a392980d2b6cffa644431898be54b0045151319d1e7ec34f0cfed48767dd334f"
             ],
             "markers": "python_version >= '3.7'",
             "version": "==23.1"
->>>>>>> 50e361ba
         },
         "pathspec": {
             "hashes": [
-<<<<<<< HEAD
                 "sha256:cf8ee52a3afdb965072dcc652433e0c7e3e40cf5ea1477cd4b3b1d2eb75495b3",
                 "sha256:e9d171d00af68be50e9202731309c4e658fd8bc76f55c11c7dd760d023bda68e"
             ],
@@ -1087,29 +953,6 @@
             "index": "pypi",
             "markers": "python_version >= '3.7'",
             "version": "==65.5.1"
-=======
-                "sha256:1d6ed233af05e679efb96b1851550ea95bbb64b7c490b0f5aa52996c11e92a20",
-                "sha256:e0d8d0ac2f12da61956eb2306b69f9469b42f4deb0f3cb6ed47b9cce9996ced3"
-            ],
-            "markers": "python_version >= '3.7'",
-            "version": "==0.11.2"
-        },
-        "platformdirs": {
-            "hashes": [
-                "sha256:b45696dab2d7cc691a3226759c0d3b00c47c8b6e293d96f6436f733303f77f6d",
-                "sha256:d7c24979f292f916dc9cbf8648319032f551ea8c49a4c9bf2fb556a02070ec1d"
-            ],
-            "markers": "python_version >= '3.7'",
-            "version": "==3.10.0"
-        },
-        "pylint": {
-            "hashes": [
-                "sha256:73995fb8216d3bed149c8d51bba25b2c52a8251a2c8ac846ec668ce38fab5413",
-                "sha256:f7b601cbc06fef7e62a754e2b41294c2aa31f1cb659624b9a85bcba29eaf8252"
-            ],
-            "index": "pypi",
-            "version": "==2.17.5"
->>>>>>> 50e361ba
         },
         "tomli": {
             "hashes": [
@@ -1129,19 +972,11 @@
         },
         "typing-extensions": {
             "hashes": [
-<<<<<<< HEAD
                 "sha256:8f92fc8806f9a6b641eaa5318da32b44d401efaac0f6678c9bc448ba3605faa0",
                 "sha256:df8e4339e9cb77357558cbdbceca33c303714cf861d1eef15e1070055ae8b7ef"
             ],
             "markers": "python_version >= '3.8'",
             "version": "==4.8.0"
-=======
-                "sha256:86b48a88e428cbd88382fb599b8101363c3d92799f965f6b634183367cca1526",
-                "sha256:8ac091074039c3b0ecf99e8e339a9cdbcac65b6e6b9684eb692e1d521a5e6bee"
-            ],
-            "markers": "python_version < '3.11'",
-            "version": "==4.8.0rc1"
->>>>>>> 50e361ba
         },
         "wrapt": {
             "hashes": [
@@ -1221,11 +1056,7 @@
                 "sha256:fbec11614dba0424ca72f4e8ba3c420dba07b4a7c206c8c8e4e73f2e98f4c559",
                 "sha256:fd69666217b62fa5d7c6aa88e507493a34dec4fa20c5bd925e4bc12fce586639"
             ],
-<<<<<<< HEAD
             "markers": "python_version >= '2.7' and python_version not in '3.0, 3.1, 3.2, 3.3, 3.4'",
-=======
-            "markers": "python_version < '3.11'",
->>>>>>> 50e361ba
             "version": "==1.15.0"
         }
     }
