--- conflicted
+++ resolved
@@ -47,7 +47,7 @@
 func (w GenericSQLConnection) WriteEventTelemetryV2(logrec *EventTelemetryRecordV2, logger *cli.Logger) (*Result, error) {
 	// generate generic sql insert query
 	logger.Debug("generating query")
-	query, qErr := generateEventInsertQuery(w.Config.EventTarget, logrec, logger)
+	query, qErr := generateEventInsertQueryV2(w.Config.EventTarget, logrec, logger)
 	if qErr != nil {
 		return nil, qErr
 	}
@@ -113,12 +113,6 @@
 	// build sql data info
 	logger.Debug("building insert query for data")
 	datalines := make([]string, 0)
-
-	// marshal json data
-	engineCfgs, merr := json.Marshal(logrec.EngineCfgs)
-	if merr != nil {
-		logger.Debug("error logging engine configs")
-	}
 
 	cresults, merr := json.Marshal(logrec.CommandResults)
 	if merr != nil {
@@ -155,7 +149,6 @@
 		logrec.TraceInfo.CLRTraceDump,
 	}
 
-<<<<<<< HEAD
 	datalines = append(datalines, ToSql(&record, true))
 
 	// add csv records to query string
@@ -225,35 +218,6 @@
 		logrec.TraceInfo.EngineInfo.Type,
 		logrec.TraceInfo.EngineInfo.Version,
 		logrec.TraceInfo.Message,
-=======
-	} else if logrec.LogMeta.SchemaVersion == "2.0" {
-		record = []string{
-			recordId.String(),
-			logrec.TimeStamp,
-			logrec.UserName,
-			logrec.RevitVersion,
-			logrec.RevitBuild,
-			logrec.SessionId,
-			logrec.PyRevitVersion,
-			logrec.Clone,
-			strconv.FormatBool(logrec.IsDebugMode),
-			strconv.FormatBool(logrec.IsConfigMode),
-			strconv.FormatBool(logrec.IsExecFromGUI),
-			string(engineCfgs),
-			logrec.CommandName,
-			logrec.BundleName,
-			logrec.ExtensionName,
-			logrec.CommandUniqueName,
-			logrec.DocumentName,
-			logrec.DocumentPath,
-			strconv.Itoa(logrec.ResultCode),
-			string(cresults),
-			logrec.ScriptPath,
-			logrec.TraceInfo.EngineInfo.Type,
-			logrec.TraceInfo.EngineInfo.Version,
-			logrec.TraceInfo.Message,
-		}
->>>>>>> 4a512535
 	}
 	datalines = append(datalines, ToSql(&record, true))
 
@@ -270,7 +234,7 @@
 	return full_query, nil
 }
 
-func generateEventInsertQuery(table string, logrec *EventTelemetryRecordV2, logger *cli.Logger) (string, error) {
+func generateEventInsertQueryV2(table string, logrec *EventTelemetryRecordV2, logger *cli.Logger) (string, error) {
 	// read csv file and build sql insert query
 	var querystr strings.Builder
 
@@ -293,26 +257,24 @@
 	// generate record id, panic if error
 	recordId := uuid.Must(uuid.NewV4())
 
-	if logrec.RecordMeta.SchemaVersion == "2.0" {
-		record = []string{
-			recordId.String(),
-			logrec.TimeStamp,
-			logrec.EventType,
-			string(cresults),
-			logrec.UserName,
-			logrec.HostUserName,
-			logrec.RevitVersion,
-			logrec.RevitBuild,
-			strconv.FormatBool(logrec.Cancellable),
-			strconv.FormatBool(logrec.Cancelled),
-			strconv.Itoa(logrec.DocumentId),
-			logrec.DocumentType,
-			logrec.DocumentTemplate,
-			logrec.DocumentName,
-			logrec.DocumentPath,
-			logrec.ProjectNumber,
-			logrec.ProjectName,
-		}
+	record = []string{
+		recordId.String(),
+		logrec.TimeStamp,
+		logrec.EventType,
+		string(cresults),
+		logrec.UserName,
+		logrec.HostUserName,
+		logrec.RevitVersion,
+		logrec.RevitBuild,
+		strconv.FormatBool(logrec.Cancellable),
+		strconv.FormatBool(logrec.Cancelled),
+		strconv.Itoa(logrec.DocumentId),
+		logrec.DocumentType,
+		logrec.DocumentTemplate,
+		logrec.DocumentName,
+		logrec.DocumentPath,
+		logrec.ProjectNumber,
+		logrec.ProjectName,
 	}
 	datalines = append(datalines, ToSql(&record, true))
 
