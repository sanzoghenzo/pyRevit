--- conflicted
+++ resolved
@@ -34,11 +34,8 @@
 			"env": complete.Command{
 				Sub: complete.Commands{},
 				Flags: complete.Flags{
-<<<<<<< HEAD
+					"--json": complete.PredictNothing,
 					"--log":  complete.PredictNothing,
-=======
->>>>>>> 70dba59b
-					"--json": complete.PredictNothing,
 					"--help": complete.PredictNothing,
 					"--log":  complete.PredictNothing,
 				},
@@ -52,23 +49,16 @@
 			"clone": complete.Command{
 				Sub: complete.Commands{},
 				Flags: complete.Flags{
-<<<<<<< HEAD
 					"--branch":   complete.PredictNothing,
+					"--image":    complete.PredictNothing,
+					"--log":      complete.PredictNothing,
 					"--help":     complete.PredictNothing,
-=======
->>>>>>> 70dba59b
-					"--log":      complete.PredictNothing,
+					"--dest":     complete.PredictNothing,
 					"--password": complete.PredictNothing,
 					"--image":    complete.PredictNothing,
 					"--dest":     complete.PredictNothing,
 					"--help":     complete.PredictNothing,
 					"--token":    complete.PredictNothing,
-<<<<<<< HEAD
-					"--dest":     complete.PredictNothing,
-					"--image":    complete.PredictNothing,
-=======
-					"--branch":   complete.PredictNothing,
->>>>>>> 70dba59b
 				},
 			},
 			"clones": complete.Command{
@@ -140,15 +130,9 @@
 					"update": complete.Command{
 						Sub: complete.Commands{},
 						Flags: complete.Flags{
-<<<<<<< HEAD
-							"--log":      complete.PredictNothing,
 							"--password": complete.PredictNothing,
 							"--token":    complete.PredictNothing,
-=======
-							"--token":    complete.PredictNothing,
 							"--log":      complete.PredictNothing,
-							"--password": complete.PredictNothing,
->>>>>>> 70dba59b
 						},
 					},
 					"deployments": complete.Command{
@@ -178,15 +162,7 @@
 				},
 				Flags: complete.Flags{
 					"--installed": complete.PredictNothing,
-<<<<<<< HEAD
-					"--help":      complete.PredictNothing,
 					"--attached":  complete.PredictNothing,
-					"--allusers":  complete.PredictNothing,
-=======
-					"--allusers":  complete.PredictNothing,
-					"--attached":  complete.PredictNothing,
-					"--help":      complete.PredictNothing,
->>>>>>> 70dba59b
 				},
 			},
 			"attached": complete.Command{
@@ -213,47 +189,27 @@
 					"ui": complete.Command{
 						Sub: complete.Commands{},
 						Flags: complete.Flags{
-<<<<<<< HEAD
+							"--password": complete.PredictNothing,
+							"--log":      complete.PredictNothing,
+							"--token":    complete.PredictNothing,
 							"--dest":     complete.PredictNothing,
+						},
+					},
+					"lib": complete.Command{
+						Sub: complete.Commands{},
+						Flags: complete.Flags{
 							"--password": complete.PredictNothing,
+							"--log":      complete.PredictNothing,
 							"--token":    complete.PredictNothing,
-							"--log":      complete.PredictNothing,
-=======
-							"--token":    complete.PredictNothing,
-							"--log":      complete.PredictNothing,
-							"--password": complete.PredictNothing,
 							"--dest":     complete.PredictNothing,
->>>>>>> 70dba59b
-						},
-					},
-					"lib": complete.Command{
-						Sub: complete.Commands{},
-						Flags: complete.Flags{
-<<<<<<< HEAD
-							"--dest":     complete.PredictNothing,
-							"--password": complete.PredictNothing,
-							"--token":    complete.PredictNothing,
-							"--log":      complete.PredictNothing,
-=======
-							"--token":    complete.PredictNothing,
-							"--log":      complete.PredictNothing,
-							"--password": complete.PredictNothing,
-							"--dest":     complete.PredictNothing,
->>>>>>> 70dba59b
-						},
-					},
-				},
-				Flags: complete.Flags{
-<<<<<<< HEAD
+						},
+					},
+				},
+				Flags: complete.Flags{
+					"--log":      complete.PredictNothing,
 					"--help":     complete.PredictNothing,
-					"--log":      complete.PredictNothing,
-					"--password": complete.PredictNothing,
-=======
-					"--log":      complete.PredictNothing,
 					"--password": complete.PredictNothing,
 					"--dest":     complete.PredictNothing,
-					"--help":     complete.PredictNothing,
->>>>>>> 70dba59b
 					"--token":    complete.PredictNothing,
 					"--dest":     complete.PredictNothing,
 				},
@@ -346,15 +302,9 @@
 					"update": complete.Command{
 						Sub: complete.Commands{},
 						Flags: complete.Flags{
-<<<<<<< HEAD
-							"--log":      complete.PredictNothing,
 							"--password": complete.PredictNothing,
 							"--token":    complete.PredictNothing,
-=======
-							"--token":    complete.PredictNothing,
 							"--log":      complete.PredictNothing,
-							"--password": complete.PredictNothing,
->>>>>>> 70dba59b
 						},
 					},
 				},
@@ -440,13 +390,9 @@
 					},
 				},
 				Flags: complete.Flags{
-<<<<<<< HEAD
+					"--purge":        complete.PredictNothing,
+					"--help":         complete.PredictNothing,
 					"--models":       complete.PredictNothing,
-					"--help":         complete.PredictNothing,
-					"--purge":        complete.PredictNothing,
-=======
-					"--revit":        complete.PredictNothing,
->>>>>>> 70dba59b
 					"--import":       complete.PredictNothing,
 					"--allowdialogs": complete.PredictNothing,
 					"--purge":        complete.PredictNothing,
@@ -906,31 +852,18 @@
 			"doctor": complete.Command{
 				Sub: complete.Commands{},
 				Flags: complete.Flags{
-<<<<<<< HEAD
+					"--help":   complete.PredictNothing,
 					"--dryrun": complete.PredictNothing,
 					"--list":   complete.PredictNothing,
-=======
-					"--list":   complete.PredictNothing,
-					"--dryrun": complete.PredictNothing,
->>>>>>> 70dba59b
-					"--help":   complete.PredictNothing,
 				},
 			},
 		},
 		Flags: complete.Flags{
-<<<<<<< HEAD
-			"--version": complete.PredictNothing,
+			"--usage":   complete.PredictNothing,
 			"--help":    complete.PredictNothing,
-			"--debug":   complete.PredictNothing,
-			"--usage":   complete.PredictNothing,
-			"--verbose": complete.PredictNothing,
-=======
 			"--verbose": complete.PredictNothing,
 			"--debug":   complete.PredictNothing,
-			"--usage":   complete.PredictNothing,
-			"--help":    complete.PredictNothing,
 			"--version": complete.PredictNothing,
->>>>>>> 70dba59b
 		},
 	}
 	complete.New("pyrevit", pyrevit).Run()
