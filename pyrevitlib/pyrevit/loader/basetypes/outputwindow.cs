--- conflicted
+++ resolved
@@ -10,15 +10,11 @@
 {
     public partial class ScriptOutput : Window, IComponentConnector
     {
-<<<<<<< HEAD
 
         private bool _contentLoaded;
 
         System.Windows.Forms.Integration.WindowsFormsHost host;
         public System.Windows.Forms.WebBrowser renderer;
-=======
-        private WebBrowserNavigatingEventHandler _customURLHandler;
->>>>>>> 05af8549
 
         public delegate void CustomProtocolHandler(String url);
         public CustomProtocolHandler UrlHandler;
@@ -79,7 +75,6 @@
         }
 
 
-<<<<<<< HEAD
         [System.Diagnostics.DebuggerNonUserCodeAttribute()]
         [System.CodeDom.Compiler.GeneratedCodeAttribute("PresentationBuildTasks", "4.0.0.0")]
         [System.ComponentModel.EditorBrowsableAttribute(System.ComponentModel.EditorBrowsableState.Never)]
@@ -103,16 +98,6 @@
             var outputList = (List<object>)AppDomain.CurrentDomain.GetData(EnvDictionaryKeys.outputWindows);
             if (outputList == null)
             {
-=======
-        public void OnFormShown(object sender, EventArgs e)
-        {
-            // Setup url handler
-            _customURLHandler = new WebBrowserNavigatingEventHandler(this.UserNavigatingLink);
-            this.renderer.Navigating += _customURLHandler;
-
-            var outputList = (List<object>) AppDomain.CurrentDomain.GetData(EnvDictionaryKeys.outputWindows);
-            if (outputList == null) {
->>>>>>> 05af8549
                 var newOutputList = new List<object>();
                 newOutputList.Add(this);
 
@@ -124,25 +109,12 @@
             }
         }
 
-<<<<<<< HEAD
 
         public void RemoveFromOutputList()
         {
             var outputList = (List<object>)AppDomain.CurrentDomain.GetData(EnvDictionaryKeys.outputWindows);
             if (outputList == null)
             {
-=======
-        public void OnFormClosing(object sender, FormClosingEventArgs e)
-        {
-            // Remove the url handler
-            this.renderer.Navigating -= _customURLHandler;
-            _customURLHandler = null;
-            UrlHandler = null;
-            this.Controls.Clear();
-
-            var outputList = (List<object>) AppDomain.CurrentDomain.GetData(EnvDictionaryKeys.outputWindows);
-            if (outputList == null) {
->>>>>>> 05af8549
                 return;
             }
             else
@@ -154,7 +126,6 @@
             }
         }
 
-<<<<<<< HEAD
 
         public void WaitReadyBrowser()
         {
@@ -162,15 +133,6 @@
             // {
             //Application.DoEvents();
             // }
-=======
-        public void OnFormClosed(object sender, FormClosedEventArgs e)
-        {
-            this.Dispose();
-        }
-
-        public void WaitReadyBrowser() {
-               Application.DoEvents();
->>>>>>> 05af8549
         }
 
 
@@ -210,13 +172,9 @@
             ScrollToBottom();
         }
 
-<<<<<<< HEAD
 
         private void renderer_Navigating(object sender, System.Windows.Forms.WebBrowserNavigatingEventArgs e)
         {
-=======
-        private void UserNavigatingLink(object sender, WebBrowserNavigatingEventArgs e) {
->>>>>>> 05af8549
             if (!(e.Url.ToString().Equals("about:blank", StringComparison.InvariantCultureIgnoreCase)))
             {
                 var commandStr = e.Url.ToString();
@@ -226,12 +184,7 @@
                 }
                 else
                 {
-<<<<<<< HEAD
                     UrlHandler(e.Url.OriginalString);
-=======
-                    if (UrlHandler != null)
-                        UrlHandler(e.Url.OriginalString);
->>>>>>> 05af8549
                 }
 
                 e.Cancel = true;
