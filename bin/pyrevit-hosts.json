<<<<<<< HEAD
[
    {
        "meta": {
            "schema": "1.0",
            "source": "https://www.revitforum.org/architecture-general-revit-questions/105-revit-builds-updates-product-support.html"
        },
        "product": "Autodesk Revit",
        "release": "2008 Architecture Service Pack 1",
        "version": "",
        "build": "20070607_1700",
        "target": "x64",
        "notes": ""
    },
    {
        "meta": {
            "schema": "1.0",
            "source": "https://www.revitforum.org/architecture-general-revit-questions/105-revit-builds-updates-product-support.html"
        },
        "product": "Autodesk Revit",
        "release": "2008 Architecture Service Pack 2",
        "version": "",
        "build": "20070810_1700",
        "target": "x64",
        "notes": ""
    },
    {
        "meta": {
            "schema": "1.0",
            "source": "https://forums.autodesk.com/t5/revit-architecture-forum/sp3-build-20080101-2345/td-p/2152807"
        },
        "product": "Autodesk Revit",
        "release": "2008 Architecture Service Pack 3",
        "version": "",
        "build": "20080101_2345",
        "target": "x64",
        "notes": ""
    },
    {
        "meta": {
            "schema": "1.0",
            "source": "https://www.revitforum.org/architecture-general-revit-questions/105-revit-builds-updates-product-support.html"
        },
        "product": "Autodesk Revit",
        "release": "2009 Architecture Service Pack 1",
        "version": "",
        "build": "20080602_1900",
        "target": "x64",
        "notes": ""
    },
    {
        "meta": {
            "schema": "1.0",
            "source": "https://www.revitforum.org/architecture-general-revit-questions/105-revit-builds-updates-product-support.html"
        },
        "product": "Autodesk Revit",
        "release": "2009 Architecture Service Pack 2",
        "version": "",
        "build": "20080915_2100",
        "target": "x64",
        "notes": ""
    },
    {
        "meta": {
            "schema": "1.0",
            "source": "https://www.revitforum.org/architecture-general-revit-questions/105-revit-builds-updates-product-support.html"
        },
        "product": "Autodesk Revit",
        "release": "2009 Architecture Service Pack 3",
        "version": "",
        "build": "20081118_1045",
        "target": "x64",
        "notes": ""
    },
    {
        "meta": {
            "schema": "1.0",
            "source": "https://forums.autodesk.com/t5/revit-architecture-forum/sp3-build-20080101-2345/td-p/2152807"
        },
        "product": "Autodesk Revit",
        "release": "2010 Architecture Service Pack 1",
        "version": "",
        "build": "20090612_2115",
        "target": "x64",
        "notes": ""
    },
    {
        "meta": {
            "schema": "1.0",
            "source": "https://www.revitforum.org/architecture-general-revit-questions/105-revit-builds-updates-product-support.html"
        },
        "product": "Autodesk Revit",
        "release": "2010 Architecture Service Pack 2",
        "version": "",
        "build": "20090917_1515",
        "target": "x64",
        "notes": ""
    },
    {
        "meta": {
            "schema": "1.0",
            "source": "http://forums.augi.com/showthread.php?138574-Revit-Architecture-Door-Centerline-not-selectable-during-dimensioning"
        },
        "product": "Autodesk Revit",
        "release": "2011 Architecture",
        "version": "",
        "build": "20100326_1700",
        "target": "x64",
        "notes": ""
    },
    {
        "meta": {
            "schema": "1.0",
            "source": "http://revitclinic.typepad.com/my_weblog/2010/06/revit-2011-build-number-update-display.html"
        },
        "product": "Autodesk Revit",
        "release": "2011 Architecture Service Pack 1",
        "version": "",
        "build": "20100615_2115",
        "target": "x64",
        "notes": ""
    },
    {
        "meta": {
            "schema": "1.0",
            "source": "https://knowledge.autodesk.com/support/revit-products/downloads/caas/downloads/content/hotfix--E2-80-93-black-preview-swatch.html?v=2011"
        },
        "product": "Autodesk Revit",
        "release": "2011 Hotfix - Black Preview Swatch",
        "version": "",
        "build": "20100903_2115",
        "target": "x64",
        "notes": ""
    },
    {
        "meta": {
            "schema": "1.0",
            "source": "https://knowledge.autodesk.com/support/revit-products/downloads/caas/downloads/content/hotfix-autodesk-revit-architecture-2011-colorfills.html?v=2011"
        },
        "product": "Autodesk Revit",
        "release": "2011 Hotfix - Color Fills",
        "version": "",
        "build": "20110218_1300",
        "target": "x64",
        "notes": ""
    },
    {
        "meta": {
            "schema": "1.0",
            "source": "http://web.archive.org/web/20150123061214/https://knowledge.autodesk.com/support/revit-products/troubleshooting/caas/sfdcarticles/sfdcarticles/How-to-tie-the-Build-number-with-the-Revit-update.html"
        },
        "product": "Autodesk Revit",
        "release": "2012 First Customer Ship",
        "version": "",
        "build": "20110309_2315",
        "target": "x64",
        "notes": ""
    },
    {
        "meta": {
            "schema": "1.0",
            "source": "http://web.archive.org/web/20150123061214/https://knowledge.autodesk.com/support/revit-products/troubleshooting/caas/sfdcarticles/sfdcarticles/How-to-tie-the-Build-number-with-the-Revit-update.html"
        },
        "product": "Autodesk Revit",
        "release": "2012 Update Release 1",
        "version": "",
        "build": "20110622_0930",
        "target": "x64",
        "notes": ""
    },
    {
        "meta": {
            "schema": "1.0",
            "source": "http://web.archive.org/web/20150123061214/https://knowledge.autodesk.com/support/revit-products/troubleshooting/caas/sfdcarticles/sfdcarticles/How-to-tie-the-Build-number-with-the-Revit-update.html"
        },
        "product": "Autodesk Revit",
        "release": "2012 Update Release 2",
        "version": "",
        "build": "20110916_2132",
        "target": "x64",
        "notes": ""
    },
    {
        "meta": {
            "schema": "1.0",
            "source": "http://web.archive.org/web/20150123061214/https://knowledge.autodesk.com/support/revit-products/troubleshooting/caas/sfdcarticles/sfdcarticles/How-to-tie-the-Build-number-with-the-Revit-update.html"
        },
        "product": "Autodesk Revit",
        "release": "2013 First Customer Ship",
        "version": "12.02.21203",
        "build": "20120221_2030",
        "target": "x64",
        "notes": ""
    },
    {
        "meta": {
            "schema": "1.0",
            "source": "http://web.archive.org/web/20150123061214/https://knowledge.autodesk.com/support/revit-products/troubleshooting/caas/sfdcarticles/sfdcarticles/How-to-tie-the-Build-number-with-the-Revit-update.html"
        },
        "product": "Autodesk Revit",
        "release": "2013 Update Release 1",
        "version": "",
        "build": "20120716_1115",
        "target": "x64",
        "notes": ""
    },
    {
        "meta": {
            "schema": "1.0",
            "source": "http://web.archive.org/web/20150123061214/https://knowledge.autodesk.com/support/revit-products/troubleshooting/caas/sfdcarticles/sfdcarticles/How-to-tie-the-Build-number-with-the-Revit-update.html"
        },
        "product": "Autodesk Revit",
        "release": "2013 Update Release 2",
        "version": "",
        "build": "20121003_2115",
        "target": "x64",
        "notes": ""
    },
    {
        "meta": {
            "schema": "1.0",
            "source": "https://github.com/pyrevitlabs/pyRevit/issues/622"
        },
        "product": "Autodesk Revit",
        "release": "2013 Update Release 3",
        "version": "12.11.10090",
        "build": "20130531_2115",
        "target": "x64",
        "notes": ""
    },
    {
        "meta": {
            "schema": "1.0",
            "source": "http://web.archive.org/web/20150123061214/https://knowledge.autodesk.com/support/revit-products/troubleshooting/caas/sfdcarticles/sfdcarticles/How-to-tie-the-Build-number-with-the-Revit-update.html"
        },
        "product": "Autodesk Revit",
        "release": "2013 LT First Customer Ship",
        "version": "",
        "build": "20120821_1330",
        "target": "x64",
        "notes": ""
    },
    {
        "meta": {
            "schema": "1.0",
            "source": "http://web.archive.org/web/20150123061214/https://knowledge.autodesk.com/support/revit-products/troubleshooting/caas/sfdcarticles/sfdcarticles/How-to-tie-the-Build-number-with-the-Revit-update.html"
        },
        "product": "Autodesk Revit",
        "release": "2013 LT Update Release 1",
        "version": "",
        "build": "20130531_0300",
        "target": "x64",
        "notes": ""
    },
    {
        "meta": {
            "schema": "1.0",
            "source": ""
        },
        "product": "Autodesk Revit",
        "release": "2014 First Customer Ship",
        "version": "13.03.08151",
        "build": "20130308_1515",
        "target": "x64",
        "notes": ""
    },
    {
        "meta": {
            "schema": "1.0",
            "source": ""
        },
        "product": "Autodesk Revit",
        "release": "2014 Update Release 1",
        "version": "",
        "build": "20130709_2115",
        "target": "x64",
        "notes": ""
    },
    {
        "meta": {
            "schema": "1.0",
            "source": ""
        },
        "product": "Autodesk Revit",
        "release": "2014 Update Release 2",
        "version": "",
        "build": "20131024_2115",
        "target": "x64",
        "notes": ""
    },
    {
        "meta": {
            "schema": "1.0",
            "source": "//https://github.com/pyrevitlabs/pyRevit/issues/543"
        },
        "product": "Autodesk Revit",
        "release": "2014 Update Release 3",
        "version": "13.11.00004",
        "build": "20140709_2115",
        "target": "x64",
        "notes": ""
    },
    {
        "meta": {
            "schema": "1.0",
            "source": "https://knowledge.autodesk.com/support/revit-products/downloads/caas/downloads/content/autodesk-revit-2015-product-updates.html"
        },
        "product": "Autodesk Revit",
        "release": "2015 First Customer Ship",
        "version": "15.0.136.0",
        "build": "20140223_1515",
        "target": "x64",
        "notes": ""
    },
    {
        "meta": {
            "schema": "1.0",
            "source": "https://knowledge.autodesk.com/support/revit-products/downloads/caas/downloads/content/autodesk-revit-2015-product-updates.html"
        },
        "product": "Autodesk Revit",
        "release": "2015 Update Release 1",
        "version": "15.0.136.0",
        "build": "20140322_1515",
        "target": "x64",
        "notes": ""
    },
    {
        "meta": {
            "schema": "1.0",
            "source": "https://knowledge.autodesk.com/support/revit-products/downloads/caas/downloads/content/autodesk-revit-2015-product-updates.html"
        },
        "product": "Autodesk Revit",
        "release": "2015 Update Release 2",
        "version": "15.0.166.0",
        "build": "20140323_1530",
        "target": "x64",
        "notes": ""
    },
    {
        "meta": {
            "schema": "1.0",
            "source": ""
        },
        "product": "Autodesk Revit",
        "release": "2015 Update Release 3",
        "version": "15.0.207.0",
        "build": "20140606_1530",
        "target": "x64",
        "notes": ""
    },
    {
        "meta": {
            "schema": "1.0",
            "source": ""
        },
        "product": "Autodesk Revit",
        "release": "2015 Update Release 4",
        "version": "15.0.270.0",
        "build": "20140903_1530",
        "target": "x64",
        "notes": ""
    },
    {
        "meta": {
            "schema": "1.0",
            "source": ""
        },
        "product": "Autodesk Revit",
        "release": "2015 Release 2 (Subscription only release)",
        "version": "15.0.1103.0",
        "build": "20140905_0730",
        "target": "x64",
        "notes": ""
    },
    {
        "meta": {
            "schema": "1.0",
            "source": ""
        },
        "product": "Autodesk Revit",
        "release": "2015 Update Release 5",
        "version": "15.0.310.0",
        "build": "20141119_1515",
        "target": "x64",
        "notes": ""
    },
    {
        "meta": {
            "schema": "1.0",
            "source": ""
        },
        "product": "Autodesk Revit",
        "release": "2015 Release 2 Update Release 5 (Subscription only release)",
        "version": "15.0.1133.0",
        "build": "20141119_0715",
        "target": "x64",
        "notes": ""
    },
    {
        "meta": {
            "schema": "1.0",
            "source": ""
        },
        "product": "Autodesk Revit",
        "release": "2015 Update Release 6",
        "version": "15.0.315.0",
        "build": "20150127_1515",
        "target": "x64",
        "notes": ""
    },
    {
        "meta": {
            "schema": "1.0",
            "source": ""
        },
        "product": "Autodesk Revit",
        "release": "2015 Release 2 Update Release 6 (Subscription only release)",
        "version": "15.0.1142.0",
        "build": "20150127_0715",
        "target": "x64",
        "notes": ""
    },
    {
        "meta": {
            "schema": "1.0",
            "source": ""
        },
        "product": "Autodesk Revit",
        "release": "2015 Update Release 7",
        "version": "15.0.318.0",
        "build": "20150303_1515",
        "target": "x64",
        "notes": ""
    },
    {
        "meta": {
            "schema": "1.0",
            "source": ""
        },
        "product": "Autodesk Revit",
        "release": "2015 Release 2 Update Release 7 (Subscription only release)",
        "version": "15.0.1148.0",
        "build": "20150303_0715",
        "target": "x64",
        "notes": ""
    },
    {
        "meta": {
            "schema": "1.0",
            "source": ""
        },
        "product": "Autodesk Revit",
        "release": "2015 Update Release 8",
        "version": "15.0.341.0",
        "build": "20150512_1015",
        "target": "x64",
        "notes": ""
    },
    {
        "meta": {
            "schema": "1.0",
            "source": ""
        },
        "product": "Autodesk Revit",
        "release": "2015 Release 2 Update Release 8 (Subscription only release)",
        "version": "15.0.1170.0",
        "build": "20150511_0715",
        "target": "x64",
        "notes": ""
    },
    {
        "meta": {
            "schema": "1.0",
            "source": ""
        },
        "product": "Autodesk Revit",
        "release": "2015 Update Release 9",
        "version": "15.0.361.0",
        "build": "20150702_1515",
        "target": "x64",
        "notes": ""
    },
    {
        "meta": {
            "schema": "1.0",
            "source": ""
        },
        "product": "Autodesk Revit",
        "release": "2015 Release 2 Update Release 9 (Subscription only release)",
        "version": "15.0.1190.0",
        "build": "20150704_0715",
        "target": "x64",
        "notes": ""
    },
    {
        "meta": {
            "schema": "1.0",
            "source": ""
        },
        "product": "Autodesk Revit",
        "release": "2015 Update Release 10",
        "version": "15.0.379.0",
        "build": "20151007_1515",
        "target": "x64",
        "notes": ""
    },
    {
        "meta": {
            "schema": "1.0",
            "source": ""
        },
        "product": "Autodesk Revit",
        "release": "2015 Release 2 Update Release 10 (Subscription only release)",
        "version": "15.0.1203.0",
        "build": "20151008_0715",
        "target": "x64",
        "notes": ""
    },
    {
        "meta": {
            "schema": "1.0",
            "source": ""
        },
        "product": "Autodesk Revit",
        "release": "2015 Update Release 11 *Issue with Revit Server",
        "version": "15.0.390.0",
        "build": "20151207_1515",
        "target": "x64",
        "notes": ""
    },
    {
        "meta": {
            "schema": "1.0",
            "source": ""
        },
        "product": "Autodesk Revit",
        "release": "2015 Release 2 Update Release 11 (Subscription only release) *Issue with Revit Server",
        "version": "15.0.1225.0",
        "build": "20151208_0715",
        "target": "x64",
        "notes": ""
    },
    {
        "meta": {
            "schema": "1.0",
            "source": ""
        },
        "product": "Autodesk Revit",
        "release": "2015 Update Release 12",
        "version": "15.0.403.0",
        "build": "20160119_1515",
        "target": "x64",
        "notes": ""
    },
    {
        "meta": {
            "schema": "1.0",
            "source": ""
        },
        "product": "Autodesk Revit",
        "release": "2015 Release 2 Update Release 12 (Subscription only release)",
        "version": "15.0.1238.0",
        "build": "20160120_0715",
        "target": "x64",
        "notes": ""
    },
    {
        "meta": {
            "schema": "1.0",
            "source": ""
        },
        "product": "Autodesk Revit",
        "release": "2015 Update Release 13",
        "version": "15.0.406.0",
        "build": "20160220_1515",
        "target": "x64",
        "notes": ""
    },
    {
        "meta": {
            "schema": "1.0",
            "source": ""
        },
        "product": "Autodesk Revit",
        "release": "2015 Release 2 Update Release 13 (Subscription only release)",
        "version": "15.0.1243.0",
        "build": "20160220_0715",
        "target": "x64",
        "notes": ""
    },
    {
        "meta": {
            "schema": "1.0",
            "source": ""
        },
        "product": "Autodesk Revit",
        "release": "2015 Update Release 14",
        "version": "15.0.421.0",
        "build": "20160512_1515",
        "target": "x64",
        "notes": ""
    },
    {
        "meta": {
            "schema": "1.0",
            "source": ""
        },
        "product": "Autodesk Revit",
        "release": "2015 Release 2 Update Release 14  (Subscription only release)",
        "version": "15.0.1259.0",
        "build": "20160512_0715",
        "target": "x64",
        "notes": ""
    },
    {
        "meta": {
            "schema": "1.0",
            "source": ""
        },
        "product": "Autodesk Revit",
        "release": "2016 First Customer Ship",
        "version": "16.0.428.0",
        "build": "20150220_1215",
        "target": "x64",
        "notes": ""
    },
    {
        "meta": {
            "schema": "1.0",
            "source": ""
        },
        "product": "Autodesk Revit",
        "release": "2016 Service Pack 1",
        "version": "16.0.462.0",
        "build": "20150506_1715",
        "target": "x64",
        "notes": ""
    },
    {
        "meta": {
            "schema": "1.0",
            "source": "https://knowledge.autodesk.com/support/revit-products/troubleshooting/caas/sfdcarticles/sfdcarticles/Revit-2016-Release-2-Error-1642.html"
        },
        "product": "Autodesk Revit",
        "release": "2016 Unreleased Update",
        "version": "16.0.485.0",
        "build": "20150701_1515",
        "target": "x64",
        "notes": ""
    },
    {
        "meta": {
            "schema": "1.0",
            "source": ""
        },
        "product": "Autodesk Revit",
        "release": "2016 Service Pack 2",
        "version": "16.0.490.0",
        "build": "20150714_1515",
        "target": "x64",
        "notes": ""
    },
    {
        "meta": {
            "schema": "1.0",
            "source": ""
        },
        "product": "Autodesk Revit",
        "release": "2016 Release 2 (R2)",
        "version": "16.0.1063",
        "build": "20151007_0715",
        "target": "x64",
        "notes": ""
    },
    {
        "meta": {
            "schema": "1.0",
            "source": ""
        },
        "product": "Autodesk Revit",
        "release": "2016 Update 1 for R2",
        "version": "16.0.1092.0",
        "build": "20151209_0715",
        "target": "x64",
        "notes": ""
    },
    {
        "meta": {
            "schema": "1.0",
            "source": ""
        },
        "product": "Autodesk Revit",
        "release": "2016 Update 2 for R2",
        "version": "16.0.1108.0",
        "build": "20160126_1600",
        "target": "x64",
        "notes": ""
    },
    {
        "meta": {
            "schema": "1.0",
            "source": ""
        },
        "product": "Autodesk Revit",
        "release": "2016 Update 3 for R2",
        "version": "16.0.1118.0",
        "build": "20160217_1800",
        "target": "x64",
        "notes": ""
    },
    {
        "meta": {
            "schema": "1.0",
            "source": ""
        },
        "product": "Autodesk Revit",
        "release": "2016 Update 4 for R2",
        "version": "16.0.1124.0",
        "build": "20160314_0715",
        "target": "x64",
        "notes": ""
    },
    {
        "meta": {
            "schema": "1.0",
            "source": ""
        },
        "product": "Autodesk Revit",
        "release": "2016 Update 5 for R2",
        "version": "16.0.1144.0",
        "build": "20160525_1230",
        "target": "x64",
        "notes": ""
    },
    {
        "meta": {
            "schema": "1.0",
            "source": ""
        },
        "product": "Autodesk Revit",
        "release": "2016 Update 6 for R2",
        "version": "16.0.1161.0",
        "build": "20160720_0715",
        "target": "x64",
        "notes": ""
    },
    {
        "meta": {
            "schema": "1.0",
            "source": ""
        },
        "product": "Autodesk Revit",
        "release": "2016 Update 7 for R2",
        "version": "16.0.1185.0",
        "build": "20161004_0715",
        "target": "x64",
        "notes": ""
    },
    {
        "meta": {
            "schema": "1.0",
            "source": "http://revit.downloads.autodesk.com/download/2016_1_9_RVT/Docs/RelNotes/Autodesk_Revit_2016_1_9_ReleaseNotes.html"
        },
        "product": "Autodesk Revit",
        "release": "2016.1.8 Update",
        "version": "16.0.1205.0",
        "build": "20170117_1200",
        "target": "x64",
        "notes": ""
    },
    {
        "meta": {
            "schema": "1.0",
            "source": "https://up.autodesk.com/2016/RVT/Autodesk_Revit_2016_1_9_Readme.htm"
        },
        "product": "Autodesk Revit",
        "release": "2016.1.9 Security Fix",
        "version": "16.0.1218.0",
        "build": "20190508_0715",
        "target": "x64",
        "notes": "https://up.autodesk.com/2016/RVT/Autodesk_Revit_2016_1_9_Readme.htm"
    },
    {
        "meta": {
            "schema": "1.0",
            "source": ""
        },
        "product": "Autodesk Revit",
        "release": "2017 First Customer Ship",
        "version": "17.0.416.0",
        "build": "20160225_1515",
        "target": "x64",
        "notes": ""
    },
    {
        "meta": {
            "schema": "1.0",
            "source": ""
        },
        "product": "Autodesk Revit",
        "release": "2017 Service Pack 1",
        "version": "17.0.476.0",
        "build": "20160606_1515",
        "target": "x64",
        "notes": ""
    },
    {
        "meta": {
            "schema": "1.0",
            "source": ""
        },
        "product": "Autodesk Revit",
        "release": "2017 Service Pack 2",
        "version": "17.0.501.0",
        "build": "20160720_1515",
        "target": "x64",
        "notes": ""
    },
    {
        "meta": {
            "schema": "1.0",
            "source": ""
        },
        "product": "Autodesk Revit",
        "release": "2017.0.3",
        "version": "17.0.503.0",
        "build": "20161205_1400",
        "target": "x64",
        "notes": ""
    },
    {
        "meta": {
            "schema": "1.0",
            "source": ""
        },
        "product": "Autodesk Revit",
        "release": "2017.1",
        "version": "17.0.1081.0",
        "build": "20161006_0315",
        "target": "x64",
        "notes": ""
    },
    {
        "meta": {
            "schema": "1.0",
            "source": ""
        },
        "product": "Autodesk Revit",
        "release": "2017.1.1",
        "version": "17.0.1099.0",
        "build": "20161117_1200",
        "target": "x64",
        "notes": ""
    },
    {
        "meta": {
            "schema": "1.0",
            "source": ""
        },
        "product": "Autodesk Revit",
        "release": "2017.2",
        "version": "17.0.1117.0",
        "build": "20170118_1100",
        "target": "x64",
        "notes": ""
    },
    {
        "meta": {
            "schema": "1.0",
            "source": ""
        },
        "product": "Autodesk Revit",
        "release": "2017.2.1",
        "version": "17.0.1128.0",
        "build": "20170419_0315",
        "target": "x64",
        "notes": ""
    },
    {
        "meta": {
            "schema": "1.0",
            "source": ""
        },
        "product": "Autodesk Revit",
        "release": "2017.2.2",
        "version": "17.0.1146.0",
        "build": "20170816_0615",
        "target": "x64",
        "notes": ""
    },
    {
        "meta": {
            "schema": "1.0",
            "source": ""
        },
        "product": "Autodesk Revit",
        "release": "2017.2.3",
        "version": "17.0.1150.0",
        "build": "20171027_0315",
        "target": "x64",
        "notes": ""
    },
    {
        "meta": {
            "schema": "1.0",
            "source": "https://github.com/pyrevitlabs/pyRevit/issues/456"
        },
        "product": "Autodesk Revit",
        "release": "2017.0.4",
        "version": "17.0.511.0",
        "build": "20181011_1545",
        "target": "x64",
        "notes": ""
    },
    {
        "meta": {
            "schema": "1.0",
            "source": "https://up.autodesk.com/2017/RVT/Autodesk_Revit_2017_0_5_Readme.htm"
        },
        "product": "Autodesk Revit",
        "release": "2017.0.5 Security Fix",
        "version": "17.0.517.0",
        "build": "20190507_1515",
        "target": "x64",
        "notes": "https://up.autodesk.com/2017/RVT/Autodesk_Revit_2017_0_5_Readme.htm"
    },
    {
        "meta": {
            "schema": "1.0",
            "source": ""
        },
        "product": "Autodesk Revit",
        "release": "2017.2.4",
        "version": "17.0.1158.0",
        "build": "20181011_1645",
        "target": "x64",
        "notes": ""
    },
    {
        "meta": {
            "schema": "1.0",
            "source": "https://up.autodesk.com/2017/RVT/Autodesk_Revit_2017_2_5_Readme.htm"
        },
        "product": "Autodesk Revit",
        "release": "2017.2.5 Security Fix",
        "version": "17.0.1169.0",
        "build": "20190508_0315",
        "target": "x64",
        "notes": "https://up.autodesk.com/2017/RVT/Autodesk_Revit_2017_2_5_Readme.htm"
    },
    {
        "meta": {
            "schema": "1.0",
            "source": ""
        },
        "product": "Autodesk Revit",
        "release": "2018 First Customer Ship",
        "version": "18.0.0.420",
        "build": "20170223_1515",
        "target": "x64",
        "notes": ""
    },
    {
        "meta": {
            "schema": "1.0",
            "source": ""
        },
        "product": "Autodesk Revit",
        "release": "2018.0.1",
        "version": "18.0.1.2",
        "build": "20170421_2315",
        "target": "x64",
        "notes": ""
    },
    {
        "meta": {
            "schema": "1.0",
            "source": ""
        },
        "product": "Autodesk Revit",
        "release": "2018.0.2",
        "version": "18.0.2.11",
        "build": "20170525_2315",
        "target": "x64",
        "notes": ""
    },
    {
        "meta": {
            "schema": "1.0",
            "source": "https://up.autodesk.com/2018/RVT/Autodesk_Revit_2018_0_3_Readme.htm"
        },
        "product": "Autodesk Revit",
        "release": "2018.0.3",
        "version": "18.0.3.6",
        "build": "20181015_0930",
        "target": "x64",
        "notes": "https://up.autodesk.com/2018/RVT/Autodesk_Revit_2018_0_3_Readme.htm"
    },
    {
        "meta": {
            "schema": "1.0",
            "source": ""
        },
        "product": "Autodesk Revit",
        "release": "2018.1",
        "version": "18.1.0.92",
        "build": "20170630_0700",
        "target": "x64",
        "notes": ""
    },
    {
        "meta": {
            "schema": "1.0",
            "source": ""
        },
        "product": "Autodesk Revit",
        "release": "2018.1.1",
        "version": "18.1.1.18",
        "build": "20170907_2315",
        "target": "x64",
        "notes": ""
    },
    {
        "meta": {
            "schema": "1.0",
            "source": ""
        },
        "product": "Autodesk Revit",
        "release": "2018.2",
        "version": "18.2.0.51",
        "build": "20170927_1515",
        "target": "x64",
        "notes": ""
    },
    {
        "meta": {
            "schema": "1.0",
            "source": "https://github.com/pyrevitlabs/pyRevit/issues/456"
        },
        "product": "Autodesk Revit",
        "release": "2018.3",
        "version": "18.3.0.81",
        "build": "20180329_1100",
        "target": "x64",
        "notes": ""
    },
    {
        "meta": {
            "schema": "1.0",
            "source": ""
        },
        "product": "Autodesk Revit",
        "release": "2018.3.1",
        "version": "18.3.1.2",
        "build": "20180423_1000",
        "target": "x64",
        "notes": ""
    },
    {
        "meta": {
            "schema": "1.0",
            "source": ""
        },
        "product": "Autodesk Revit",
        "release": "2018.3.2",
        "version": "18.3.2.7",
        "build": "20181011_1500",
        "target": "x64",
        "notes": ""
    },
    {
        "meta": {
            "schema": "1.0",
            "source": "https://up.autodesk.com/2018/RVT/Autodesk_Revit_2018_3_3_Readme.htm"
        },
        "product": "Autodesk Revit",
        "release": "2018.3.3 Security Fix",
        "version": "18.3.3.18",
        "build": "20190510_1515",
        "target": "x64",
        "notes": "https://up.autodesk.com/2018/RVT/Autodesk_Revit_2018_3_3_Readme.htm"
    },
    {
        "meta": {
            "schema": "1.0",
            "source": ""
        },
        "product": "Autodesk Revit",
        "release": "2019 First Customer Ship",
        "version": "19.0.0.405",
        "build": "20180216_1515",
        "target": "x64",
        "notes": ""
    },
    {
        "meta": {
            "schema": "1.0",
            "source": ""
        },
        "product": "Autodesk Revit",
        "release": "2019 Update for Trial Build",
        "version": "19.0.1.1",
        "build": "20180328_1600",
        "target": "x64",
        "notes": ""
    },
    {
        "meta": {
            "schema": "1.0",
            "source": ""
        },
        "product": "Autodesk Revit",
        "release": "2019.0.1",
        "version": "19.0.10.18",
        "build": "20180518_1600",
        "target": "x64",
        "notes": ""
    },
    {
        "meta": {
            "schema": "1.0",
            "source": ""
        },
        "product": "Autodesk Revit",
        "release": "2019.0.2",
        "version": "19.0.20.1",
        "build": "20180927_2315",
        "target": "x64",
        "notes": ""
    },
    {
        "meta": {
            "schema": "1.0",
            "source": ""
        },
        "product": "Autodesk Revit",
        "release": "2019.1",
        "version": "19.1.0.112",
        "build": "20180806_1515",
        "target": "x64",
        "notes": ""
    },
    {
        "meta": {
            "schema": "1.0",
            "source": ""
        },
        "product": "Autodesk Revit",
        "release": "2019.2 (Update)",
        "version": "19.2.0.65",
        "build": "20181217_1515",
        "target": "x64",
        "notes": ""
    },
    {
        "meta": {
            "schema": "1.0",
            "source": "https://twitter.com/JarodJSchultz/status/1100459171491676160"
        },
        "product": "Autodesk Revit",
        "release": "2019.2 (Full Install)",
        "version": "19.2.1.1",
        "build": "20190108_1515",
        "target": "x64",
        "notes": ""
    },
    {
        "meta": {
            "schema": "1.0",
            "source": "https://up.autodesk.com/2019/RVT/Autodesk_Revit_2019_2_1_Readme.html"
        },
        "product": "Autodesk Revit",
        "release": "2019.2.1",
        "version": "19.2.10.7",
        "build": "20190225_1515",
        "target": "x64",
        "notes": "https://up.autodesk.com/2019/RVT/Autodesk_Revit_2019_2_1_Readme.html"
    },
    {
        "meta": {
            "schema": "1.0",
            "source": "https://up.autodesk.com/2019/RVT/Autodesk_Revit_2019_2_2_Readme.html"
        },
        "product": "Autodesk Revit",
        "release": "2019.2.2 Hotfix",
        "version": "19.2.20.24",
        "build": "20190808_0900",
        "target": "x64",
        "notes": "https://up.autodesk.com/2019/RVT/Autodesk_Revit_2019_2_2_Readme.html"
    },
    {
        "meta": {
            "schema": "1.0",
            "source": ""
        },
        "product": "Autodesk Revit",
        "release": "2020 First Customer Ship",
        "version": "20.0.0.377",
        "build": "20190327_2315",
        "target": "x64",
        "notes": ""
    },
    {
        "meta": {
            "schema": "1.0",
            "source": "https://help.autodesk.com/view/RVT/2020/ENU/?guid=RevitReleaseNotes_2020updates_2020_0_1_Resolved_Issues_html"
        },
        "product": "Autodesk Revit",
        "release": "2020.0.1 Hotfix",
        "version": "20.0.1.2",
        "build": "20190412_1200",
        "target": "x64",
        "notes": "https://help.autodesk.com/view/RVT/2020/ENU/?guid=RevitReleaseNotes_2020updates_2020_0_1_Resolved_Issues_html"
    },
    {
        "meta": {
            "schema": "1.0",
            "source": "https://help.autodesk.com/view/RVT/2020/ENU/?guid=RevitReleaseNotes_2020updates_2020_1_html"
        },
        "product": "Autodesk Revit",
        "release": "2020.1 (Update)",
        "version": "20.1.0.81",
        "build": "20190725_1135",
        "target": "x64",
        "notes": "https://help.autodesk.com/view/RVT/2020/ENU/?guid=RevitReleaseNotes_2020updates_2020_1_html"
    },
    {
        "meta": {
            "schema": "1.0",
            "source": "https://knowledge.autodesk.com/support/revit-products/learn-explore/caas/sfdcarticles/sfdcarticles/How-to-tie-the-Build-number-with-the-Revit-update.html"
        },
        "product": "Autodesk Revit",
        "release": "2020.1 (Full Install)",
        "version": "20.1.1.1",
        "build": "20190731_1515",
        "target": "x64",
        "notes": "https://help.autodesk.com/view/RVT/2020/ENU/?guid=RevitReleaseNotes_2020updates_2020_1_html"
    },
    {
        "meta": {
            "schema": "1.0",
            "source": "https://help.autodesk.com/view/RVT/2020/ENU/?guid=RevitReleaseNotes_2020updates_2020_2_html"
        },
        "product": "Autodesk Revit",
        "release": "2020.2 (Update)",
        "version": "20.2.0.48",
        "build": "20191031_1115",
        "target": "x64",
        "notes": "https://help.autodesk.com/view/RVT/2020/ENU/?guid=RevitReleaseNotes_2020updates_2020_2_html"
    },
    {
        "meta": {
            "schema": "1.0",
            "source": "https://help.autodesk.com/view/RVT/2020/ENU/?guid=RevitReleaseNotes_2020updates_html"
        },
        "product": "Autodesk Revit",
        "release": "2020.2 (Full Install)",
        "version": "20.2.1.1",
        "build": "20191106_1200",
        "target": "x64",
        "notes": "https://help.autodesk.com/view/RVT/2020/ENU/?guid=RevitReleaseNotes_2020updates_html"
    },
    {
        "meta": {
            "schema": "1.0",
            "source": "https://help.autodesk.com/view/RVT/2020/ENU/?guid=RevitReleaseNotes_2020updates_html"
        },
        "product": "Autodesk Revit",
        "release": "2020.2.2 (Full Install)",
        "version": "20.2.11.3",
        "build": "20200206_0915",
        "target": "x64",
        "notes": "https://help.autodesk.com/view/RVT/2020/ENU/?guid=RevitReleaseNotes_2020updates_html"
    },
    {
        "meta": {
            "schema": "1.0",
            "source": "https://up.autodesk.com/2019/RVT/Autodesk_Revit_2019_2_2_Readme.html"
        },
        "product": "Autodesk Revit",
        "release": "2019.2.2 Hotfix",
        "version": "19.2.20.24",
        "build": "20190808_0900",
        "target": "x64",
        "notes": "https://up.autodesk.com/2019/RVT/Autodesk_Revit_2019_2_2_Readme.html"
    },
    {
        "meta": {
            "schema": "1.0",
            "source": "https://help.autodesk.com/view/RVT/2021/ENU/?guid=RevitReleaseNotes_2021release_html"
        },
        "product": "Autodesk Revit",
        "release": "2021 First Customer Ship",
        "version": "21.0.0.383",
        "build": "20200220_1100",
        "target": "x64",
        "notes": "https://help.autodesk.com/view/RVT/2021/ENU/?guid=RevitReleaseNotes_2021release_html"
    },
    {
        "meta": {
            "schema": "1.0",
            "source": "https://help.autodesk.com/view/RVT/2020/ENU/?guid=RevitReleaseNotes_2020updates_html"
        },
        "product": "Autodesk Revit",
        "release": "2020.2.1 (New Install)",
        "version": "20.2.12.1",
        "build": "20200210_1400",
        "target": "x64",
        "notes": "https://help.autodesk.com/view/RVT/2020/ENU/?guid=RevitReleaseNotes_2020updates_html"
    },
    {
        "meta": {
            "schema": "1.0",
            "source": "https://help.autodesk.com/view/RVT/2020/ENU/?guid=RevitReleaseNotes_2020updates_html"
        },
        "product": "Autodesk Revit",
        "release": "2020.2.2",
        "version": "20.2.20.31",
        "build": "20200426_1515",
        "target": "x64",
        "notes": "https://help.autodesk.com/view/RVT/2020/ENU/?guid=RevitReleaseNotes_2020updates_2020_2_2_html"
    },
    {
        "meta": {
            "schema": "1.0",
            "source": "https://help.autodesk.com/view/RVT/2021/ENU/?guid=RevitReleaseNotes_2021updates_2021_1_html"
        },
        "product": "Autodesk Revit",
        "release": "2021.1",
        "version": "21.1.0.108",
        "build": "20200708_1515",
        "target": "x64",
        "notes": "https://help.autodesk.com/view/RVT/2021/ENU/?guid=RevitReleaseNotes_2021updates_2021_1_html"
    },
    {
        "meta": {
            "schema": "1.0",
            "source": "https://help.autodesk.com/view/RVT/2020/ENU/?guid=RevitReleaseNotes_2020updates_2020_2_3_html"
        },
        "product": "Autodesk Revit",
        "release": "2020.2.3",
        "version": "20.2.30.42",
        "build": "20200826_1250",
        "target": "x64",
        "notes": "https://help.autodesk.com/view/RVT/2020/ENU/?guid=RevitReleaseNotes_2020updates_2020_2_3_html"
    },
    {
        "meta": {
            "schema": "1.0",
            "source": "https://help.autodesk.com/view/RVT/2021/ENU/?guid=RevitReleaseNotes_2021updates_2021_1_1_html"
        },
        "product": "Autodesk Revit",
        "release": "2021.1.1",
        "version": "21.1.10.26",
        "build": "20200909_1515",
        "target": "x64",
        "notes": "https://help.autodesk.com/view/RVT/2021/ENU/?guid=RevitReleaseNotes_2021updates_2021_1_1_html"
    },
    {
        "meta": {
            "schema": "1.0",
            "source": "https://help.autodesk.com/view/RVT/2021/ENU/?guid=RevitReleaseNotes_2021updates_html"
        },
        "product": "Autodesk Revit",
        "release": "2021.1.2",
        "version": "21.1.20.44",
        "build": "20201109_1530",
        "target": "x64",
        "notes": "https://help.autodesk.com/view/RVT/2021/ENU/?guid=RevitReleaseNotes_2021updates_html"
    },
    {
        "meta": {
            "schema": "1.0",
            "source": "https://help.autodesk.com/view/RVT/2022/ENU/?guid=RevitReleaseNotes_2022updates_html"
        },
        "product": "Autodesk Revit",
        "release": "2022 First Customer Ship",
        "version": "22.0.2.392",
        "build": "20210224_1515",
        "target": "x64",
        "notes": "https://help.autodesk.com/view/RVT/2022/ENU/?guid=RevitReleaseNotes_2022updates_html"
    },
    {
        "meta": {
            "schema": "1.0",
            "source": "https://up.autodesk.com/2019/RVT/Autodesk_Revit_2019_2_3_Hotfix_Readme.html"
        },
        "product": "Autodesk Revit",
        "release": "2019.2.3",
        "version": "19.2.30.41",
        "build": "20210416_1515",
        "target": "x64",
        "notes": "https://up.autodesk.com/2019/RVT/Autodesk_Revit_2019_2_3_Hotfix_Readme.html"
    },
    {
        "meta": {
            "schema": "1.0",
            "source": "https://help.autodesk.com/view/RVT/2020/ENU/?guid=RevitReleaseNotes_2020updates_html"
        },
        "product": "Autodesk Revit",
        "release": "2020.2.4",
        "version": "20.2.40.65",
        "build": "20210420_1515",
        "target": "x64",
        "notes": "https://help.autodesk.com/view/RVT/2020/ENU/?guid=RevitReleaseNotes_2020updates_html"
    },
    {
        "meta": {
            "schema": "1.0",
            "source": "https://help.autodesk.com/view/RVT/2021/ENU/?guid=RevitReleaseNotes_2021updates_html"
        },
        "product": "Autodesk Revit",
        "release": "2021.1.3",
        "version": "21.1.30.74",
        "build": "20210426_1515",
        "target": "x64",
        "notes": "https://help.autodesk.com/view/RVT/2021/ENU/?guid=RevitReleaseNotes_2021updates_html"
    },
    {
        "meta": {
            "schema": "1.0",
            "source": "https://help.autodesk.com/view/RVT/2022/ENU/?guid=RevitReleaseNotes_2022updates_html"
        },
        "product": "Autodesk Revit",
        "release": "2022.0.1",
        "version": "22.0.10.28",
        "build": "20210616_0115",
        "target": "x64",
        "notes": "https://help.autodesk.com/view/RVT/2022/ENU/?guid=RevitReleaseNotes_2022updates_html"
    },
    {
        "meta": {
            "schema": "1.0",
            "source": "https://help.autodesk.com/view/RVT/2021/ENU/?guid=RevitReleaseNotes_2021updates_html"
        },
        "product": "Autodesk Revit",
        "release": "2021.1.4",
        "version": "21.1.40.95",
        "build": "20210805_1400",
        "target": "x64",
        "notes": "https://help.autodesk.com/view/RVT/2021/ENU/?guid=RevitReleaseNotes_2021updates_html"
    },
    {
        "meta": {
            "schema": "1.0",
            "source": "https://help.autodesk.com/view/RVT/2020/ENU/?guid=RevitReleaseNotes_2020updates_html"
        },
        "product": "Autodesk Revit",
        "release": "2020.2.5",
        "version": "20.2.50.77",
        "build": "20210804_1515",
        "target": "x64",
        "notes": "https://help.autodesk.com/view/RVT/2020/ENU/?guid=RevitReleaseNotes_2020updates_html"
    },
    {
        "meta": {
            "schema": "1.0",
            "source": "https://help.autodesk.com/view/RVT/2022/ENU/?guid=RevitReleaseNotes_2022updates_2022_1_html"
        },
        "product": "Autodesk Revit",
        "release": "2022.1",
        "version": "22.1.1.516",
        "build": "20210921_1515",
        "target": "x64",
        "notes": "https://help.autodesk.com/view/RVT/2022/ENU/?guid=RevitReleaseNotes_2022updates_2022_1_html"
    },
    {
        "meta": {
            "schema": "1.0",
            "source": "https://help.autodesk.com/view/RVT/2022/ENU/?guid=RevitReleaseNotes_2022updates_2022_1_1_html"
        },
        "product": "Autodesk Revit",
        "release": "2022.1.1",
        "version": "22.1.10.541",
        "build": "20211103_1515",
        "target": "x64",
        "notes": "https://help.autodesk.com/view/RVT/2022/ENU/?guid=RevitReleaseNotes_2022updates_2022_1_1_html"
    },
    {
        "meta": {
            "schema": "1.0",
            "source": "https://help.autodesk.com/view/RVT/2021/ENU/?guid=RevitReleaseNotes_2021updates_2021_1_5_html"
        },
        "product": "Autodesk Revit",
        "release": "2021.1.5",
        "version": "21.1.50.27",
        "build": "20211018_1515",
        "target": "x64",
        "notes": "https://help.autodesk.com/view/RVT/2021/ENU/?guid=RevitReleaseNotes_2021updates_2021_1_5_html"
    },
    {
        "meta": {
            "schema": "1.0",
            "source": "https://help.autodesk.com/view/RVT/2020/ENU/?guid=RevitReleaseNotes_2020updates_2020_2_6_html"
        },
        "product": "Autodesk Revit",
        "release": "2020.2.6",
        "version": "20.2.60.15",
        "build": "20211019_1515",
        "target": "x64",
        "notes": "https://help.autodesk.com/view/RVT/2020/ENU/?guid=RevitReleaseNotes_2020updates_2020_2_6_html"
    },
    {
        "meta": {
            "schema": "1.0",
            "source": "https://revit.downloads.autodesk.com/download/2019_2_4_RVT/Docs/RelNotes/Autodesk_Revit_2019_2_4_ReleaseNotes.html"
        },
        "product": "Autodesk Revit",
        "release": "2019.2.4",
        "version": "19.2.40.15",
        "build": "20211029_1515",
        "target": "x64",
        "notes": "https://revit.downloads.autodesk.com/download/2019_2_4_RVT/Docs/RelNotes/Autodesk_Revit_2019_2_4_ReleaseNotes.html"
    },
    {
        "meta": {
            "schema": "1.0",
            "source": "https://help.autodesk.com/view/RVT/2021/ENU/?guid=RevitReleaseNotes_2021updates_2021_1_6_html"
        },
        "product": "Autodesk Revit",
        "release": "2021.1.6",
        "version": "21.1.60.25",
        "build": "20220123_1515",
        "target": "x64",
        "notes": "https://help.autodesk.com/view/RVT/2021/ENU/?guid=RevitReleaseNotes_2021updates_2021_1_6_html"
    },
    {
        "meta": {
            "schema": "1.0",
            "source": "https://help.autodesk.com/view/RVT/2022/ENU/?guid=RevitReleaseNotes_2022updates_2022_1_2_html"
        },
        "product": "Autodesk Revit",
        "release": "2022.1.2",
        "version": "22.1.21.13",
        "build": "20220123_1515",
        "target": "x64",
        "notes": "https://help.autodesk.com/view/RVT/2022/ENU/?guid=RevitReleaseNotes_2022updates_2022_1_2_html"
    },
    {
        "meta": {
            "schema": "1.0",
            "source": "https://help.autodesk.com/view/RVT/2020/ENU/?guid=RevitReleaseNotes_2020updates_2020_2_7_html"
        },
        "product": "Autodesk Revit",
        "release": "2020.2.7",
        "version": "20.2.70.6",
        "build": "20220112_1230",
        "target": "x64",
        "notes": "https://help.autodesk.com/view/RVT/2020/ENU/?guid=RevitReleaseNotes_2020updates_2020_2_7_html"
    },
    {
        "meta": {
            "schema": "1.0",
            "source": "https://up.autodesk.com/2019/RVT/Revit-2019.2.5-Hotfix-Readme.html"
        },
        "product": "Autodesk Revit",
        "release": "2019.2.5",
        "version": "19.2.50.16",
        "build": "20220111_1110",
        "target": "x64",
        "notes": "https://up.autodesk.com/2019/RVT/Revit-2019.2.5-Hotfix-Readme.html"
    },
    {
        "meta": {
            "schema": "1.0",
            "source": "https://help.autodesk.com/view/RVT/2023/ENU/?guid=RevitReleaseNotes_2023release_html"
        },
        "product": "Autodesk Revit",
        "release": "2023 First Customer Ship",
        "version": "23.0.1.318",
        "build": "20220304_1515",
        "target": "x64",
        "notes": "https://help.autodesk.com/view/RVT/2023/ENU/?guid=RevitReleaseNotes_2023release_html"
    },
    {
        "meta": {
            "schema": "1.0",
            "source": "https://knowledge.autodesk.com/support/revit/learn-explore/caas/sfdcarticles/sfdcarticles/How-to-tie-the-Build-number-with-the-Revit-update.html"
        },
        "product": "Autodesk Revit",
        "release": "2023.0.1",
        "version": "23.0.10.18",
        "build": "20220429_1500",
        "target": "x64",
        "notes": "https://help.autodesk.com/view/RVT/2023/ENU/?guid=RevitReleaseNotes_2023updates_html"
    },
    {
        "meta": {
            "schema": "1.0",
            "source": "https://help.autodesk.com/view/RVT/2020/ENU/?guid=RevitReleaseNotes_2020updates_2020_2_8_html"
        },
        "product": "Autodesk Revit",
        "release": "2020.2.8",
        "version": "20.2.80.2",
        "build": "20220225_1515",
        "target": "x64",
        "notes": "https://help.autodesk.com/view/RVT/2020/ENU/?guid=RevitReleaseNotes_2020updates_2020_2_8_html"
    },
    {
        "meta": {
            "schema": "1.0",
            "source": "https://up.autodesk.com/2019/RVT/Revit-2019.2.6-Hotfix-Readme.html"
        },
        "product": "Autodesk Revit",
        "release": "2019.2.6",
        "version": "19.2.60.3",
        "build": "20220224_1700",
        "target": "x64",
        "notes": "https://up.autodesk.com/2019/RVT/Revit-2019.2.6-Hotfix-Readme.html"
    },
    {
        "meta": {
            "schema": "1.0",
            "source": "https://help.autodesk.com/view/RVT/2020/ENU/?guid=RevitReleaseNotes_2020updates_2020_2_9_html"
        },
        "product": "Autodesk Revit",
        "release": "2020.2.9",
        "version": "20.2.90.12",
        "build": "20220517_1515",
        "target": "x64",
        "notes": "https://help.autodesk.com/view/RVT/2020/ENU/?guid=RevitReleaseNotes_2020updates_2020_2_9_html"
    },
    {
        "meta": {
            "schema": "1.0",
            "source": "https://help.autodesk.com/view/RVT/2021/ENU/?guid=RevitReleaseNotes_2021updates_2021_1_7_html"
        },
        "product": "Autodesk Revit",
        "release": "2021.1.7",
        "version": "21.1.70.21",
        "build": "20220517_1515",
        "target": "x64",
        "notes": "https://help.autodesk.com/view/RVT/2021/ENU/?guid=RevitReleaseNotes_2021updates_2021_1_7_html"
    },
    {
        "meta": {
            "schema": "1.0",
            "source": "https://help.autodesk.com/view/RVT/2021/ENU/?guid=RevitReleaseNotes_2021updates_2021_1_8_html"
        },
        "product": "Autodesk Revit",
        "release": "2021.1.8",
        "version": "21.1.80.35",
        "build": "20230515_1515",
        "target": "x64",
        "notes": "https://help.autodesk.com/view/RVT/2021/ENU/?guid=RevitReleaseNotes_2021updates_2021_1_8_html"
    },
    {
        "meta": {
            "schema": "1.0",
            "source": "https://help.autodesk.com/view/RVT/2021/ENU/?guid=RevitReleaseNotes_2021updates_2021_1_9_html"
        },
        "product": "Autodesk Revit",
        "release": "2021.1.9",
        "version": "21.1.90.15",
        "build": "20230907_1515",
        "target": "x64",
        "notes": "https://help.autodesk.com/view/RVT/2021/ENU/?guid=RevitReleaseNotes_2021updates_2021_1_9_html"
    },
    {
        "meta": {
            "schema": "1.0",
            "source": "https://help.autodesk.com/view/RVT/2021/ENU/?guid=RevitReleaseNotes_2021updates_2021_1_10_html"
        },
        "product": "Autodesk Revit",
        "release": "2021.1.10",
        "version": "21.1.100.12",
        "build": "20240319_1700",
        "target": "x64",
        "notes": "https://help.autodesk.com/view/RVT/2021/ENU/?guid=RevitReleaseNotes_2021updates_2021_1_10_html"
    },
    {
        "meta": {
            "schema": "1.0",
            "source": "https://help.autodesk.com/view/RVT/2022/ENU/?guid=RevitReleaseNotes_2022updates_2022_1_3_html"
        },
        "product": "Autodesk Revit",
        "release": "2022.1.3",
        "version": "22.1.30.34",
        "build": "20220520_1515",
        "target": "x64",
        "notes": "https://help.autodesk.com/view/RVT/2022/ENU/?guid=RevitReleaseNotes_2022updates_2022_1_3_html"
    },
    {
        "meta": {
            "schema": "1.0",
            "source": "https://help.autodesk.com/view/RVT/2022/ENU/?guid=RevitReleaseNotes_2022updates_2022_1_4_html"
        },
        "product": "Autodesk Revit",
        "release": "2022.1.4",
        "version": "22.1.40.58",
        "build": "20230505_1515",
        "target": "x64",
        "notes": "https://help.autodesk.com/view/RVT/2022/ENU/?guid=RevitReleaseNotes_2022updates_2022_1_4_html"
    },
    {
        "meta": {
            "schema": "1.0",
            "source": "https://help.autodesk.com/view/RVT/2022/ENU/?guid=RevitReleaseNotes_2022updates_2022_1_5_html"
        },
        "product": "Autodesk Revit",
        "release": "2022.1.5",
        "version": "22.1.50.17",
        "build": "20230915_1530",
        "target": "x64",
        "notes": "https://help.autodesk.com/view/RVT/2022/ENU/?guid=RevitReleaseNotes_2022updates_2022_1_5_html"
    },	
    {
        "meta": {
            "schema": "1.0",
            "source": "https://help.autodesk.com/view/RVT/2022/ENU/?guid=RevitReleaseNotes_2022updates_2022_1_6_html"
        },
        "product": "Autodesk Revit",
        "release": "2022.1.6",
        "version": "22.1.60.18",
        "build": "20240417_1700",
        "target": "x64",
        "notes": "https://help.autodesk.com/view/RVT/2022/ENU/?guid=RevitReleaseNotes_2022updates_2022_1_6_html"
    },	
    {
        "meta": {
            "schema": "1.0",
            "source": "https://help.autodesk.com/view/RVT/2022/ENU/?guid=RevitReleaseNotes_2022updates_2022_1_7_htmll"
        },
        "product": "Autodesk Revit",
        "release": "2022.1.7",
        "version": "22.1.70.9",
        "build": "20240704_1515",
        "target": "x64",
        "notes": "https://help.autodesk.com/view/RVT/2022/ENU/?guid=RevitReleaseNotes_2022updates_2022_1_7_html"
    },	
    {
        "meta": {
            "schema": "1.0",
            "source": "https://help.autodesk.com/view/RVT/2023/ENU/?guid=RevitReleaseNotes_2023updates_2023_0_2_html"
        },
        "product": "Autodesk Revit",
        "release": "2023.0.2",
        "version": "23.0.20.21",
        "build": "20220726_1500",
        "target": "x64",
        "notes": "https://help.autodesk.com/view/RVT/2023/ENU/?guid=RevitReleaseNotes_2023updates_2023_0_2_html"
    },
    {
        "meta": {
            "schema": "1.0",
            "source": "https://help.autodesk.com/view/RVT/2023/ENU/?guid=RevitReleaseNotes_2023updates_2023_1_html"
        },
        "product": "Autodesk Revit",
        "release": "2023.1",
        "version": "23.1.1.24",
        "build": "20221114_1515",
        "target": "x64",
        "notes": "https://help.autodesk.com/view/RVT/2023/ENU/?guid=RevitReleaseNotes_2023updates_2023_1_html"
    },
    {
        "meta": {
            "schema": "1.0",
            "source": "https://help.autodesk.com/view/RVT/2023/ENU/?guid=RevitReleaseNotes_2023updates_2023_1_1_html"
        },
        "product": "Autodesk Revit",
        "release": "2023.1.1",
        "version": "23.1.10.4",
        "build": "20221122_1550",
        "target": "x64",
        "notes": "https://help.autodesk.com/view/RVT/2023/ENU/?guid=RevitReleaseNotes_2023updates_2023_1_1_html"
    },
    {
        "meta": {
            "schema": "1.0",
            "source": "https://help.autodesk.com/view/RVT/2023/ENU/?guid=RevitReleaseNotes_2023updates_2023_1_1_1_html"
        },
        "product": "Autodesk Revit",
        "release": "2023.1.1.1",
        "version": "23.1.10.4",
        "build": "20221122_1550",
        "target": "x64",
        "notes": "https://help.autodesk.com/view/RVT/2023/ENU/?guid=RevitReleaseNotes_2023updates_2023_1_1_1_html"
    },
    {
        "meta": {
            "schema": "1.0",
            "source": "https://help.autodesk.com/view/RVT/2023/ENU/?guid=RevitReleaseNotes_2023updates_2023_1_2_html"
        },
        "product": "Autodesk Revit",
        "release": "23.1.2",
        "version": "23.1.20.70",
        "build": "20230510_1100",
        "target": "x64",
        "notes": "https://help.autodesk.com/view/RVT/2023/ENU/?guid=RevitReleaseNotes_2023updates_2023_1_2_html"
    },
	{
        "meta": {
            "schema": "1.0",
            "source": "https://help.autodesk.com/view/RVT/2023/ENU/?guid=RevitReleaseNotes_2023updates_2023_1_3_html"
        },
        "product": "Autodesk Revit",
        "release": "23.1.3",
        "version": "23.1.30.97",
        "build": "20230828_1515",
        "target": "x64",
        "notes": "https://help.autodesk.com/view/RVT/2023/ENU/?guid=RevitReleaseNotes_2023updates_2023_1_3_html"
    },
	    {
        "meta": {
            "schema": "1.0",
            "source": "https://help.autodesk.com/view/RVT/2023/ENU/?guid=RevitReleaseNotes_2023updates_2023_1_4_html"
        },
        "product": "Autodesk Revit",
        "release": "23.1.4",
        "version": "23.1.40.56",
        "build": "20240411_0945",
        "target": "x64",
        "notes": "https://help.autodesk.com/view/RVT/2023/ENU/?guid=RevitReleaseNotes_2023updates_2023_1_4_html"
    },
	    {
        "meta": {
            "schema": "1.0",
            "source": "https://help.autodesk.com/view/RVT/2023/ENU/?guid=RevitReleaseNotes_2023updates_2023_1_5_html"
        },
        "product": "Autodesk Revit",
        "release": "23.1.5",
        "version": "23.1.50.23",
        "build": "20240709_1030",
        "target": "x64",
        "notes": "https://help.autodesk.com/view/RVT/2023/ENU/?guid=RevitReleaseNotes_2023updates_2023_1_5_html"
    },
    {
        "meta": {
            "schema": "1.0",
            "source": "https://www.autodesk.com/support/technical/article/caas/sfdcarticles/sfdcarticles/How-to-tie-the-Build-number-with-the-Revit-update.html"
        },
        "product": "Autodesk Revit",
        "release": "2024 First Customer Ship",
        "version": "24.0.4.427",
        "build": "20230308_1635",
        "target": "x64",
        "notes": "https://www.autodesk.com/support/technical/article/caas/sfdcarticles/sfdcarticles/How-to-tie-the-Build-number-with-the-Revit-update.html"
    },
    {
        "meta": {
            "schema": "1.0",
            "source": "https://help.autodesk.com/view/RVT/2024/ENU/?guid=RevitReleaseNotes_2024release_html"
        },
        "product": "Autodesk Revit",
        "release": "2024.0.1",
        "version": "24.0.5.432",
        "build": "20230411_1515",
        "target": "x64",
        "notes": "https://help.autodesk.com/view/RVT/2024/ENU/?guid=RevitReleaseNotes_2024release_html"
    },
    {
        "meta": {
            "schema": "1.0",
            "source": "https://help.autodesk.com/view/RVT/2024/ENU/?guid=RevitReleaseNotes_2024updates_2024_0_2_html"
        },
        "product": "Autodesk Revit",
        "release": "2024.0.2",
        "version": "24.0.20.20",
        "build": "20230509_0315",
        "target": "x64",
        "notes": "https://help.autodesk.com/view/RVT/2024/ENU/?guid=RevitReleaseNotes_2024updates_2024_0_2_html"
    },
    {
        "meta": {
            "schema": "1.0",
            "source": "https://help.autodesk.com/view/RVT/2024/ENU/?guid=RevitReleaseNotes_2024updates_2024_1_html"
        },
        "product": "Autodesk Revit",
        "release": "24.1",
        "version": "24.1.0.66",
        "build": "20230701_1515",
        "target": "x64",
        "notes": "https://help.autodesk.com/view/RVT/2024/ENU/?guid=RevitReleaseNotes_2024updates_2024_1_html"
    },
    {
        "meta": {
            "schema": "1.0",
            "source": "https://help.autodesk.com/view/RVT/2024/ENU/?guid=RevitReleaseNotes_2024updates_2024_1_1_html"
        },
        "product": "Autodesk Revit",
        "release": "24.1.1",
        "version": "24.1.10.25",
        "build": "20230830_0315",
        "target": "x64",
        "notes": "https://help.autodesk.com/view/RVT/2024/ENU/?guid=RevitReleaseNotes_2024updates_2024_1_1_html"
    },
    {
        "meta": {
            "schema": "1.0",
            "source": "https://help.autodesk.com/view/RVT/2024/ENU/?guid=RevitReleaseNotes_2024updates_2024_2_html"
        },
        "product": "Autodesk Revit",
        "release": "24.2",
        "version": "24.2.0.63",
        "build": "20231029_1515",
        "target": "x64",
        "notes": "https://help.autodesk.com/view/RVT/2024/ENU/?guid=RevitReleaseNotes_2024updates_2024_2_html"
    },
	{
        "meta": {
            "schema": "1.0",
            "source": "https://help.autodesk.com/view/RVT/2024/ENU/?guid=RevitReleaseNotes_2024updates_2024_2_1_html"
        },
        "product": "Autodesk Revit",
        "release": "24.2.1",
        "version": "24.2.10.64",
        "build": "20240408_1515",
        "target": "x64",
        "notes": "https://help.autodesk.com/view/RVT/2024/ENU/?guid=RevitReleaseNotes_2024updates_2024_2_1_html"
    },
    {
        "meta": {
            "schema": "1.0",
            "source": "https://help.autodesk.com/view/RVT/2025/ENU/?guid=RevitReleaseNotes_2025release_html"
        },
        "product": "Autodesk Revit",
        "release": "Autodesk Revit 2025",
        "version": "25.0.2.419",
        "build": "20240307_1300",
        "target": "x64",
        "notes": "https://help.autodesk.com/view/RVT/2025/ENU/?guid=RevitReleaseNotes_2025release_html"
    },
    {
        "meta": {
            "schema": "1.0",
            "source": "https://help.autodesk.com/view/RVT/2025/ENU/?guid=RevitReleaseNotes_2025updates_2025_1_html"
        },
        "product": "Autodesk Revit",
        "release": "2025.1",
        "version": "25.1.0.44",
        "build": "20240516_1515",
        "target": "x64",
        "notes": "https://help.autodesk.com/view/RVT/2025/ENU/?guid=RevitReleaseNotes_2025updates_2025_1_html"
    },
    {
        "meta": {
            "schema": "1.0",
            "source": "https://help.autodesk.com/view/RVT/2025/ENU/?guid=RevitReleaseNotes_2025updates_2025_2_html"
        },
        "product": "Autodesk Revit",
        "release": "2025.2",
        "version": "25.2.0.38",
        "build": "20240715_1515",
        "target": "x64",
        "notes": "https://help.autodesk.com/view/RVT/2025/ENU/?guid=RevitReleaseNotes_2025updates_2025_2_html"
    }
]
=======
[
    {
        "meta": {
            "schema": "1.0",
            "source": "https://www.revitforum.org/architecture-general-revit-questions/105-revit-builds-updates-product-support.html"
        },
        "product": "Autodesk Revit",
        "release": "2008 Architecture Service Pack 1",
        "version": "",
        "build": "20070607_1700",
        "target": "x64",
        "notes": ""
    },
    {
        "meta": {
            "schema": "1.0",
            "source": "https://www.revitforum.org/architecture-general-revit-questions/105-revit-builds-updates-product-support.html"
        },
        "product": "Autodesk Revit",
        "release": "2008 Architecture Service Pack 2",
        "version": "",
        "build": "20070810_1700",
        "target": "x64",
        "notes": ""
    },
    {
        "meta": {
            "schema": "1.0",
            "source": "https://forums.autodesk.com/t5/revit-architecture-forum/sp3-build-20080101-2345/td-p/2152807"
        },
        "product": "Autodesk Revit",
        "release": "2008 Architecture Service Pack 3",
        "version": "",
        "build": "20080101_2345",
        "target": "x64",
        "notes": ""
    },
    {
        "meta": {
            "schema": "1.0",
            "source": "https://www.revitforum.org/architecture-general-revit-questions/105-revit-builds-updates-product-support.html"
        },
        "product": "Autodesk Revit",
        "release": "2009 Architecture Service Pack 1",
        "version": "",
        "build": "20080602_1900",
        "target": "x64",
        "notes": ""
    },
    {
        "meta": {
            "schema": "1.0",
            "source": "https://www.revitforum.org/architecture-general-revit-questions/105-revit-builds-updates-product-support.html"
        },
        "product": "Autodesk Revit",
        "release": "2009 Architecture Service Pack 2",
        "version": "",
        "build": "20080915_2100",
        "target": "x64",
        "notes": ""
    },
    {
        "meta": {
            "schema": "1.0",
            "source": "https://www.revitforum.org/architecture-general-revit-questions/105-revit-builds-updates-product-support.html"
        },
        "product": "Autodesk Revit",
        "release": "2009 Architecture Service Pack 3",
        "version": "",
        "build": "20081118_1045",
        "target": "x64",
        "notes": ""
    },
    {
        "meta": {
            "schema": "1.0",
            "source": "https://forums.autodesk.com/t5/revit-architecture-forum/sp3-build-20080101-2345/td-p/2152807"
        },
        "product": "Autodesk Revit",
        "release": "2010 Architecture Service Pack 1",
        "version": "",
        "build": "20090612_2115",
        "target": "x64",
        "notes": ""
    },
    {
        "meta": {
            "schema": "1.0",
            "source": "https://www.revitforum.org/architecture-general-revit-questions/105-revit-builds-updates-product-support.html"
        },
        "product": "Autodesk Revit",
        "release": "2010 Architecture Service Pack 2",
        "version": "",
        "build": "20090917_1515",
        "target": "x64",
        "notes": ""
    },
    {
        "meta": {
            "schema": "1.0",
            "source": "http://forums.augi.com/showthread.php?138574-Revit-Architecture-Door-Centerline-not-selectable-during-dimensioning"
        },
        "product": "Autodesk Revit",
        "release": "2011 Architecture",
        "version": "",
        "build": "20100326_1700",
        "target": "x64",
        "notes": ""
    },
    {
        "meta": {
            "schema": "1.0",
            "source": "http://revitclinic.typepad.com/my_weblog/2010/06/revit-2011-build-number-update-display.html"
        },
        "product": "Autodesk Revit",
        "release": "2011 Architecture Service Pack 1",
        "version": "",
        "build": "20100615_2115",
        "target": "x64",
        "notes": ""
    },
    {
        "meta": {
            "schema": "1.0",
            "source": "https://knowledge.autodesk.com/support/revit-products/downloads/caas/downloads/content/hotfix--E2-80-93-black-preview-swatch.html?v=2011"
        },
        "product": "Autodesk Revit",
        "release": "2011 Hotfix - Black Preview Swatch",
        "version": "",
        "build": "20100903_2115",
        "target": "x64",
        "notes": ""
    },
    {
        "meta": {
            "schema": "1.0",
            "source": "https://knowledge.autodesk.com/support/revit-products/downloads/caas/downloads/content/hotfix-autodesk-revit-architecture-2011-colorfills.html?v=2011"
        },
        "product": "Autodesk Revit",
        "release": "2011 Hotfix - Color Fills",
        "version": "",
        "build": "20110218_1300",
        "target": "x64",
        "notes": ""
    },
    {
        "meta": {
            "schema": "1.0",
            "source": "http://web.archive.org/web/20150123061214/https://knowledge.autodesk.com/support/revit-products/troubleshooting/caas/sfdcarticles/sfdcarticles/How-to-tie-the-Build-number-with-the-Revit-update.html"
        },
        "product": "Autodesk Revit",
        "release": "2012 First Customer Ship",
        "version": "",
        "build": "20110309_2315",
        "target": "x64",
        "notes": ""
    },
    {
        "meta": {
            "schema": "1.0",
            "source": "http://web.archive.org/web/20150123061214/https://knowledge.autodesk.com/support/revit-products/troubleshooting/caas/sfdcarticles/sfdcarticles/How-to-tie-the-Build-number-with-the-Revit-update.html"
        },
        "product": "Autodesk Revit",
        "release": "2012 Update Release 1",
        "version": "",
        "build": "20110622_0930",
        "target": "x64",
        "notes": ""
    },
    {
        "meta": {
            "schema": "1.0",
            "source": "http://web.archive.org/web/20150123061214/https://knowledge.autodesk.com/support/revit-products/troubleshooting/caas/sfdcarticles/sfdcarticles/How-to-tie-the-Build-number-with-the-Revit-update.html"
        },
        "product": "Autodesk Revit",
        "release": "2012 Update Release 2",
        "version": "",
        "build": "20110916_2132",
        "target": "x64",
        "notes": ""
    },
    {
        "meta": {
            "schema": "1.0",
            "source": "http://web.archive.org/web/20150123061214/https://knowledge.autodesk.com/support/revit-products/troubleshooting/caas/sfdcarticles/sfdcarticles/How-to-tie-the-Build-number-with-the-Revit-update.html"
        },
        "product": "Autodesk Revit",
        "release": "2013 First Customer Ship",
        "version": "12.02.21203",
        "build": "20120221_2030",
        "target": "x64",
        "notes": ""
    },
    {
        "meta": {
            "schema": "1.0",
            "source": "http://web.archive.org/web/20150123061214/https://knowledge.autodesk.com/support/revit-products/troubleshooting/caas/sfdcarticles/sfdcarticles/How-to-tie-the-Build-number-with-the-Revit-update.html"
        },
        "product": "Autodesk Revit",
        "release": "2013 Update Release 1",
        "version": "",
        "build": "20120716_1115",
        "target": "x64",
        "notes": ""
    },
    {
        "meta": {
            "schema": "1.0",
            "source": "http://web.archive.org/web/20150123061214/https://knowledge.autodesk.com/support/revit-products/troubleshooting/caas/sfdcarticles/sfdcarticles/How-to-tie-the-Build-number-with-the-Revit-update.html"
        },
        "product": "Autodesk Revit",
        "release": "2013 Update Release 2",
        "version": "",
        "build": "20121003_2115",
        "target": "x64",
        "notes": ""
    },
    {
        "meta": {
            "schema": "1.0",
            "source": "https://github.com/pyrevitlabs/pyRevit/issues/622"
        },
        "product": "Autodesk Revit",
        "release": "2013 Update Release 3",
        "version": "12.11.10090",
        "build": "20130531_2115",
        "target": "x64",
        "notes": ""
    },
    {
        "meta": {
            "schema": "1.0",
            "source": "http://web.archive.org/web/20150123061214/https://knowledge.autodesk.com/support/revit-products/troubleshooting/caas/sfdcarticles/sfdcarticles/How-to-tie-the-Build-number-with-the-Revit-update.html"
        },
        "product": "Autodesk Revit",
        "release": "2013 LT First Customer Ship",
        "version": "",
        "build": "20120821_1330",
        "target": "x64",
        "notes": ""
    },
    {
        "meta": {
            "schema": "1.0",
            "source": "http://web.archive.org/web/20150123061214/https://knowledge.autodesk.com/support/revit-products/troubleshooting/caas/sfdcarticles/sfdcarticles/How-to-tie-the-Build-number-with-the-Revit-update.html"
        },
        "product": "Autodesk Revit",
        "release": "2013 LT Update Release 1",
        "version": "",
        "build": "20130531_0300",
        "target": "x64",
        "notes": ""
    },
    {
        "meta": {
            "schema": "1.0",
            "source": ""
        },
        "product": "Autodesk Revit",
        "release": "2014 First Customer Ship",
        "version": "13.03.08151",
        "build": "20130308_1515",
        "target": "x64",
        "notes": ""
    },
    {
        "meta": {
            "schema": "1.0",
            "source": ""
        },
        "product": "Autodesk Revit",
        "release": "2014 Update Release 1",
        "version": "",
        "build": "20130709_2115",
        "target": "x64",
        "notes": ""
    },
    {
        "meta": {
            "schema": "1.0",
            "source": ""
        },
        "product": "Autodesk Revit",
        "release": "2014 Update Release 2",
        "version": "",
        "build": "20131024_2115",
        "target": "x64",
        "notes": ""
    },
    {
        "meta": {
            "schema": "1.0",
            "source": "//https://github.com/pyrevitlabs/pyRevit/issues/543"
        },
        "product": "Autodesk Revit",
        "release": "2014 Update Release 3",
        "version": "13.11.00004",
        "build": "20140709_2115",
        "target": "x64",
        "notes": ""
    },
    {
        "meta": {
            "schema": "1.0",
            "source": "https://knowledge.autodesk.com/support/revit-products/downloads/caas/downloads/content/autodesk-revit-2015-product-updates.html"
        },
        "product": "Autodesk Revit",
        "release": "2015 First Customer Ship",
        "version": "15.0.136.0",
        "build": "20140223_1515",
        "target": "x64",
        "notes": ""
    },
    {
        "meta": {
            "schema": "1.0",
            "source": "https://knowledge.autodesk.com/support/revit-products/downloads/caas/downloads/content/autodesk-revit-2015-product-updates.html"
        },
        "product": "Autodesk Revit",
        "release": "2015 Update Release 1",
        "version": "15.0.136.0",
        "build": "20140322_1515",
        "target": "x64",
        "notes": ""
    },
    {
        "meta": {
            "schema": "1.0",
            "source": "https://knowledge.autodesk.com/support/revit-products/downloads/caas/downloads/content/autodesk-revit-2015-product-updates.html"
        },
        "product": "Autodesk Revit",
        "release": "2015 Update Release 2",
        "version": "15.0.166.0",
        "build": "20140323_1530",
        "target": "x64",
        "notes": ""
    },
    {
        "meta": {
            "schema": "1.0",
            "source": ""
        },
        "product": "Autodesk Revit",
        "release": "2015 Update Release 3",
        "version": "15.0.207.0",
        "build": "20140606_1530",
        "target": "x64",
        "notes": ""
    },
    {
        "meta": {
            "schema": "1.0",
            "source": ""
        },
        "product": "Autodesk Revit",
        "release": "2015 Update Release 4",
        "version": "15.0.270.0",
        "build": "20140903_1530",
        "target": "x64",
        "notes": ""
    },
    {
        "meta": {
            "schema": "1.0",
            "source": ""
        },
        "product": "Autodesk Revit",
        "release": "2015 Release 2 (Subscription only release)",
        "version": "15.0.1103.0",
        "build": "20140905_0730",
        "target": "x64",
        "notes": ""
    },
    {
        "meta": {
            "schema": "1.0",
            "source": ""
        },
        "product": "Autodesk Revit",
        "release": "2015 Update Release 5",
        "version": "15.0.310.0",
        "build": "20141119_1515",
        "target": "x64",
        "notes": ""
    },
    {
        "meta": {
            "schema": "1.0",
            "source": ""
        },
        "product": "Autodesk Revit",
        "release": "2015 Release 2 Update Release 5 (Subscription only release)",
        "version": "15.0.1133.0",
        "build": "20141119_0715",
        "target": "x64",
        "notes": ""
    },
    {
        "meta": {
            "schema": "1.0",
            "source": ""
        },
        "product": "Autodesk Revit",
        "release": "2015 Update Release 6",
        "version": "15.0.315.0",
        "build": "20150127_1515",
        "target": "x64",
        "notes": ""
    },
    {
        "meta": {
            "schema": "1.0",
            "source": ""
        },
        "product": "Autodesk Revit",
        "release": "2015 Release 2 Update Release 6 (Subscription only release)",
        "version": "15.0.1142.0",
        "build": "20150127_0715",
        "target": "x64",
        "notes": ""
    },
    {
        "meta": {
            "schema": "1.0",
            "source": ""
        },
        "product": "Autodesk Revit",
        "release": "2015 Update Release 7",
        "version": "15.0.318.0",
        "build": "20150303_1515",
        "target": "x64",
        "notes": ""
    },
    {
        "meta": {
            "schema": "1.0",
            "source": ""
        },
        "product": "Autodesk Revit",
        "release": "2015 Release 2 Update Release 7 (Subscription only release)",
        "version": "15.0.1148.0",
        "build": "20150303_0715",
        "target": "x64",
        "notes": ""
    },
    {
        "meta": {
            "schema": "1.0",
            "source": ""
        },
        "product": "Autodesk Revit",
        "release": "2015 Update Release 8",
        "version": "15.0.341.0",
        "build": "20150512_1015",
        "target": "x64",
        "notes": ""
    },
    {
        "meta": {
            "schema": "1.0",
            "source": ""
        },
        "product": "Autodesk Revit",
        "release": "2015 Release 2 Update Release 8 (Subscription only release)",
        "version": "15.0.1170.0",
        "build": "20150511_0715",
        "target": "x64",
        "notes": ""
    },
    {
        "meta": {
            "schema": "1.0",
            "source": ""
        },
        "product": "Autodesk Revit",
        "release": "2015 Update Release 9",
        "version": "15.0.361.0",
        "build": "20150702_1515",
        "target": "x64",
        "notes": ""
    },
    {
        "meta": {
            "schema": "1.0",
            "source": ""
        },
        "product": "Autodesk Revit",
        "release": "2015 Release 2 Update Release 9 (Subscription only release)",
        "version": "15.0.1190.0",
        "build": "20150704_0715",
        "target": "x64",
        "notes": ""
    },
    {
        "meta": {
            "schema": "1.0",
            "source": ""
        },
        "product": "Autodesk Revit",
        "release": "2015 Update Release 10",
        "version": "15.0.379.0",
        "build": "20151007_1515",
        "target": "x64",
        "notes": ""
    },
    {
        "meta": {
            "schema": "1.0",
            "source": ""
        },
        "product": "Autodesk Revit",
        "release": "2015 Release 2 Update Release 10 (Subscription only release)",
        "version": "15.0.1203.0",
        "build": "20151008_0715",
        "target": "x64",
        "notes": ""
    },
    {
        "meta": {
            "schema": "1.0",
            "source": ""
        },
        "product": "Autodesk Revit",
        "release": "2015 Update Release 11 *Issue with Revit Server",
        "version": "15.0.390.0",
        "build": "20151207_1515",
        "target": "x64",
        "notes": ""
    },
    {
        "meta": {
            "schema": "1.0",
            "source": ""
        },
        "product": "Autodesk Revit",
        "release": "2015 Release 2 Update Release 11 (Subscription only release) *Issue with Revit Server",
        "version": "15.0.1225.0",
        "build": "20151208_0715",
        "target": "x64",
        "notes": ""
    },
    {
        "meta": {
            "schema": "1.0",
            "source": ""
        },
        "product": "Autodesk Revit",
        "release": "2015 Update Release 12",
        "version": "15.0.403.0",
        "build": "20160119_1515",
        "target": "x64",
        "notes": ""
    },
    {
        "meta": {
            "schema": "1.0",
            "source": ""
        },
        "product": "Autodesk Revit",
        "release": "2015 Release 2 Update Release 12 (Subscription only release)",
        "version": "15.0.1238.0",
        "build": "20160120_0715",
        "target": "x64",
        "notes": ""
    },
    {
        "meta": {
            "schema": "1.0",
            "source": ""
        },
        "product": "Autodesk Revit",
        "release": "2015 Update Release 13",
        "version": "15.0.406.0",
        "build": "20160220_1515",
        "target": "x64",
        "notes": ""
    },
    {
        "meta": {
            "schema": "1.0",
            "source": ""
        },
        "product": "Autodesk Revit",
        "release": "2015 Release 2 Update Release 13 (Subscription only release)",
        "version": "15.0.1243.0",
        "build": "20160220_0715",
        "target": "x64",
        "notes": ""
    },
    {
        "meta": {
            "schema": "1.0",
            "source": ""
        },
        "product": "Autodesk Revit",
        "release": "2015 Update Release 14",
        "version": "15.0.421.0",
        "build": "20160512_1515",
        "target": "x64",
        "notes": ""
    },
    {
        "meta": {
            "schema": "1.0",
            "source": ""
        },
        "product": "Autodesk Revit",
        "release": "2015 Release 2 Update Release 14  (Subscription only release)",
        "version": "15.0.1259.0",
        "build": "20160512_0715",
        "target": "x64",
        "notes": ""
    },
    {
        "meta": {
            "schema": "1.0",
            "source": ""
        },
        "product": "Autodesk Revit",
        "release": "2016 First Customer Ship",
        "version": "16.0.428.0",
        "build": "20150220_1215",
        "target": "x64",
        "notes": ""
    },
    {
        "meta": {
            "schema": "1.0",
            "source": ""
        },
        "product": "Autodesk Revit",
        "release": "2016 Service Pack 1",
        "version": "16.0.462.0",
        "build": "20150506_1715",
        "target": "x64",
        "notes": ""
    },
    {
        "meta": {
            "schema": "1.0",
            "source": "https://knowledge.autodesk.com/support/revit-products/troubleshooting/caas/sfdcarticles/sfdcarticles/Revit-2016-Release-2-Error-1642.html"
        },
        "product": "Autodesk Revit",
        "release": "2016 Unreleased Update",
        "version": "16.0.485.0",
        "build": "20150701_1515",
        "target": "x64",
        "notes": ""
    },
    {
        "meta": {
            "schema": "1.0",
            "source": ""
        },
        "product": "Autodesk Revit",
        "release": "2016 Service Pack 2",
        "version": "16.0.490.0",
        "build": "20150714_1515",
        "target": "x64",
        "notes": ""
    },
    {
        "meta": {
            "schema": "1.0",
            "source": ""
        },
        "product": "Autodesk Revit",
        "release": "2016 Release 2 (R2)",
        "version": "16.0.1063",
        "build": "20151007_0715",
        "target": "x64",
        "notes": ""
    },
    {
        "meta": {
            "schema": "1.0",
            "source": ""
        },
        "product": "Autodesk Revit",
        "release": "2016 Update 1 for R2",
        "version": "16.0.1092.0",
        "build": "20151209_0715",
        "target": "x64",
        "notes": ""
    },
    {
        "meta": {
            "schema": "1.0",
            "source": ""
        },
        "product": "Autodesk Revit",
        "release": "2016 Update 2 for R2",
        "version": "16.0.1108.0",
        "build": "20160126_1600",
        "target": "x64",
        "notes": ""
    },
    {
        "meta": {
            "schema": "1.0",
            "source": ""
        },
        "product": "Autodesk Revit",
        "release": "2016 Update 3 for R2",
        "version": "16.0.1118.0",
        "build": "20160217_1800",
        "target": "x64",
        "notes": ""
    },
    {
        "meta": {
            "schema": "1.0",
            "source": ""
        },
        "product": "Autodesk Revit",
        "release": "2016 Update 4 for R2",
        "version": "16.0.1124.0",
        "build": "20160314_0715",
        "target": "x64",
        "notes": ""
    },
    {
        "meta": {
            "schema": "1.0",
            "source": ""
        },
        "product": "Autodesk Revit",
        "release": "2016 Update 5 for R2",
        "version": "16.0.1144.0",
        "build": "20160525_1230",
        "target": "x64",
        "notes": ""
    },
    {
        "meta": {
            "schema": "1.0",
            "source": ""
        },
        "product": "Autodesk Revit",
        "release": "2016 Update 6 for R2",
        "version": "16.0.1161.0",
        "build": "20160720_0715",
        "target": "x64",
        "notes": ""
    },
    {
        "meta": {
            "schema": "1.0",
            "source": ""
        },
        "product": "Autodesk Revit",
        "release": "2016 Update 7 for R2",
        "version": "16.0.1185.0",
        "build": "20161004_0715",
        "target": "x64",
        "notes": ""
    },
    {
        "meta": {
            "schema": "1.0",
            "source": "http://revit.downloads.autodesk.com/download/2016_1_9_RVT/Docs/RelNotes/Autodesk_Revit_2016_1_9_ReleaseNotes.html"
        },
        "product": "Autodesk Revit",
        "release": "2016.1.8 Update",
        "version": "16.0.1205.0",
        "build": "20170117_1200",
        "target": "x64",
        "notes": ""
    },
    {
        "meta": {
            "schema": "1.0",
            "source": "https://up.autodesk.com/2016/RVT/Autodesk_Revit_2016_1_9_Readme.htm"
        },
        "product": "Autodesk Revit",
        "release": "2016.1.9 Security Fix",
        "version": "16.0.1218.0",
        "build": "20190508_0715",
        "target": "x64",
        "notes": "https://up.autodesk.com/2016/RVT/Autodesk_Revit_2016_1_9_Readme.htm"
    },
    {
        "meta": {
            "schema": "1.0",
            "source": ""
        },
        "product": "Autodesk Revit",
        "release": "2017 First Customer Ship",
        "version": "17.0.416.0",
        "build": "20160225_1515",
        "target": "x64",
        "notes": ""
    },
    {
        "meta": {
            "schema": "1.0",
            "source": ""
        },
        "product": "Autodesk Revit",
        "release": "2017 Service Pack 1",
        "version": "17.0.476.0",
        "build": "20160606_1515",
        "target": "x64",
        "notes": ""
    },
    {
        "meta": {
            "schema": "1.0",
            "source": ""
        },
        "product": "Autodesk Revit",
        "release": "2017 Service Pack 2",
        "version": "17.0.501.0",
        "build": "20160720_1515",
        "target": "x64",
        "notes": ""
    },
    {
        "meta": {
            "schema": "1.0",
            "source": ""
        },
        "product": "Autodesk Revit",
        "release": "2017.0.3",
        "version": "17.0.503.0",
        "build": "20161205_1400",
        "target": "x64",
        "notes": ""
    },
    {
        "meta": {
            "schema": "1.0",
            "source": ""
        },
        "product": "Autodesk Revit",
        "release": "2017.1",
        "version": "17.0.1081.0",
        "build": "20161006_0315",
        "target": "x64",
        "notes": ""
    },
    {
        "meta": {
            "schema": "1.0",
            "source": ""
        },
        "product": "Autodesk Revit",
        "release": "2017.1.1",
        "version": "17.0.1099.0",
        "build": "20161117_1200",
        "target": "x64",
        "notes": ""
    },
    {
        "meta": {
            "schema": "1.0",
            "source": ""
        },
        "product": "Autodesk Revit",
        "release": "2017.2",
        "version": "17.0.1117.0",
        "build": "20170118_1100",
        "target": "x64",
        "notes": ""
    },
    {
        "meta": {
            "schema": "1.0",
            "source": ""
        },
        "product": "Autodesk Revit",
        "release": "2017.2.1",
        "version": "17.0.1128.0",
        "build": "20170419_0315",
        "target": "x64",
        "notes": ""
    },
    {
        "meta": {
            "schema": "1.0",
            "source": ""
        },
        "product": "Autodesk Revit",
        "release": "2017.2.2",
        "version": "17.0.1146.0",
        "build": "20170816_0615",
        "target": "x64",
        "notes": ""
    },
    {
        "meta": {
            "schema": "1.0",
            "source": ""
        },
        "product": "Autodesk Revit",
        "release": "2017.2.3",
        "version": "17.0.1150.0",
        "build": "20171027_0315",
        "target": "x64",
        "notes": ""
    },
    {
        "meta": {
            "schema": "1.0",
            "source": "https://github.com/pyrevitlabs/pyRevit/issues/456"
        },
        "product": "Autodesk Revit",
        "release": "2017.0.4",
        "version": "17.0.511.0",
        "build": "20181011_1545",
        "target": "x64",
        "notes": ""
    },
    {
        "meta": {
            "schema": "1.0",
            "source": "https://up.autodesk.com/2017/RVT/Autodesk_Revit_2017_0_5_Readme.htm"
        },
        "product": "Autodesk Revit",
        "release": "2017.0.5 Security Fix",
        "version": "17.0.517.0",
        "build": "20190507_1515",
        "target": "x64",
        "notes": "https://up.autodesk.com/2017/RVT/Autodesk_Revit_2017_0_5_Readme.htm"
    },
    {
        "meta": {
            "schema": "1.0",
            "source": ""
        },
        "product": "Autodesk Revit",
        "release": "2017.2.4",
        "version": "17.0.1158.0",
        "build": "20181011_1645",
        "target": "x64",
        "notes": ""
    },
    {
        "meta": {
            "schema": "1.0",
            "source": "https://up.autodesk.com/2017/RVT/Autodesk_Revit_2017_2_5_Readme.htm"
        },
        "product": "Autodesk Revit",
        "release": "2017.2.5 Security Fix",
        "version": "17.0.1169.0",
        "build": "20190508_0315",
        "target": "x64",
        "notes": "https://up.autodesk.com/2017/RVT/Autodesk_Revit_2017_2_5_Readme.htm"
    },
    {
        "meta": {
            "schema": "1.0",
            "source": ""
        },
        "product": "Autodesk Revit",
        "release": "2018 First Customer Ship",
        "version": "18.0.0.420",
        "build": "20170223_1515",
        "target": "x64",
        "notes": ""
    },
    {
        "meta": {
            "schema": "1.0",
            "source": ""
        },
        "product": "Autodesk Revit",
        "release": "2018.0.1",
        "version": "18.0.1.2",
        "build": "20170421_2315",
        "target": "x64",
        "notes": ""
    },
    {
        "meta": {
            "schema": "1.0",
            "source": ""
        },
        "product": "Autodesk Revit",
        "release": "2018.0.2",
        "version": "18.0.2.11",
        "build": "20170525_2315",
        "target": "x64",
        "notes": ""
    },
    {
        "meta": {
            "schema": "1.0",
            "source": "https://up.autodesk.com/2018/RVT/Autodesk_Revit_2018_0_3_Readme.htm"
        },
        "product": "Autodesk Revit",
        "release": "2018.0.3",
        "version": "18.0.3.6",
        "build": "20181015_0930",
        "target": "x64",
        "notes": "https://up.autodesk.com/2018/RVT/Autodesk_Revit_2018_0_3_Readme.htm"
    },
    {
        "meta": {
            "schema": "1.0",
            "source": ""
        },
        "product": "Autodesk Revit",
        "release": "2018.1",
        "version": "18.1.0.92",
        "build": "20170630_0700",
        "target": "x64",
        "notes": ""
    },
    {
        "meta": {
            "schema": "1.0",
            "source": ""
        },
        "product": "Autodesk Revit",
        "release": "2018.1.1",
        "version": "18.1.1.18",
        "build": "20170907_2315",
        "target": "x64",
        "notes": ""
    },
    {
        "meta": {
            "schema": "1.0",
            "source": ""
        },
        "product": "Autodesk Revit",
        "release": "2018.2",
        "version": "18.2.0.51",
        "build": "20170927_1515",
        "target": "x64",
        "notes": ""
    },
    {
        "meta": {
            "schema": "1.0",
            "source": "https://github.com/pyrevitlabs/pyRevit/issues/456"
        },
        "product": "Autodesk Revit",
        "release": "2018.3",
        "version": "18.3.0.81",
        "build": "20180329_1100",
        "target": "x64",
        "notes": ""
    },
    {
        "meta": {
            "schema": "1.0",
            "source": ""
        },
        "product": "Autodesk Revit",
        "release": "2018.3.1",
        "version": "18.3.1.2",
        "build": "20180423_1000",
        "target": "x64",
        "notes": ""
    },
    {
        "meta": {
            "schema": "1.0",
            "source": ""
        },
        "product": "Autodesk Revit",
        "release": "2018.3.2",
        "version": "18.3.2.7",
        "build": "20181011_1500",
        "target": "x64",
        "notes": ""
    },
    {
        "meta": {
            "schema": "1.0",
            "source": "https://up.autodesk.com/2018/RVT/Autodesk_Revit_2018_3_3_Readme.htm"
        },
        "product": "Autodesk Revit",
        "release": "2018.3.3 Security Fix",
        "version": "18.3.3.18",
        "build": "20190510_1515",
        "target": "x64",
        "notes": "https://up.autodesk.com/2018/RVT/Autodesk_Revit_2018_3_3_Readme.htm"
    },
    {
        "meta": {
            "schema": "1.0",
            "source": ""
        },
        "product": "Autodesk Revit",
        "release": "2019 First Customer Ship",
        "version": "19.0.0.405",
        "build": "20180216_1515",
        "target": "x64",
        "notes": ""
    },
    {
        "meta": {
            "schema": "1.0",
            "source": ""
        },
        "product": "Autodesk Revit",
        "release": "2019 Update for Trial Build",
        "version": "19.0.1.1",
        "build": "20180328_1600",
        "target": "x64",
        "notes": ""
    },
    {
        "meta": {
            "schema": "1.0",
            "source": ""
        },
        "product": "Autodesk Revit",
        "release": "2019.0.1",
        "version": "19.0.10.18",
        "build": "20180518_1600",
        "target": "x64",
        "notes": ""
    },
    {
        "meta": {
            "schema": "1.0",
            "source": ""
        },
        "product": "Autodesk Revit",
        "release": "2019.0.2",
        "version": "19.0.20.1",
        "build": "20180927_2315",
        "target": "x64",
        "notes": ""
    },
    {
        "meta": {
            "schema": "1.0",
            "source": ""
        },
        "product": "Autodesk Revit",
        "release": "2019.1",
        "version": "19.1.0.112",
        "build": "20180806_1515",
        "target": "x64",
        "notes": ""
    },
    {
        "meta": {
            "schema": "1.0",
            "source": ""
        },
        "product": "Autodesk Revit",
        "release": "2019.2 (Update)",
        "version": "19.2.0.65",
        "build": "20181217_1515",
        "target": "x64",
        "notes": ""
    },
    {
        "meta": {
            "schema": "1.0",
            "source": "https://twitter.com/JarodJSchultz/status/1100459171491676160"
        },
        "product": "Autodesk Revit",
        "release": "2019.2 (Full Install)",
        "version": "19.2.1.1",
        "build": "20190108_1515",
        "target": "x64",
        "notes": ""
    },
    {
        "meta": {
            "schema": "1.0",
            "source": "https://up.autodesk.com/2019/RVT/Autodesk_Revit_2019_2_1_Readme.html"
        },
        "product": "Autodesk Revit",
        "release": "2019.2.1",
        "version": "19.2.10.7",
        "build": "20190225_1515",
        "target": "x64",
        "notes": "https://up.autodesk.com/2019/RVT/Autodesk_Revit_2019_2_1_Readme.html"
    },
    {
        "meta": {
            "schema": "1.0",
            "source": "https://up.autodesk.com/2019/RVT/Autodesk_Revit_2019_2_2_Readme.html"
        },
        "product": "Autodesk Revit",
        "release": "2019.2.2 Hotfix",
        "version": "19.2.20.24",
        "build": "20190808_0900",
        "target": "x64",
        "notes": "https://up.autodesk.com/2019/RVT/Autodesk_Revit_2019_2_2_Readme.html"
    },
    {
        "meta": {
            "schema": "1.0",
            "source": ""
        },
        "product": "Autodesk Revit",
        "release": "2020 First Customer Ship",
        "version": "20.0.0.377",
        "build": "20190327_2315",
        "target": "x64",
        "notes": ""
    },
    {
        "meta": {
            "schema": "1.0",
            "source": "https://help.autodesk.com/view/RVT/2020/ENU/?guid=RevitReleaseNotes_2020updates_2020_0_1_Resolved_Issues_html"
        },
        "product": "Autodesk Revit",
        "release": "2020.0.1 Hotfix",
        "version": "20.0.1.2",
        "build": "20190412_1200",
        "target": "x64",
        "notes": "https://help.autodesk.com/view/RVT/2020/ENU/?guid=RevitReleaseNotes_2020updates_2020_0_1_Resolved_Issues_html"
    },
    {
        "meta": {
            "schema": "1.0",
            "source": "https://help.autodesk.com/view/RVT/2020/ENU/?guid=RevitReleaseNotes_2020updates_2020_1_html"
        },
        "product": "Autodesk Revit",
        "release": "2020.1 (Update)",
        "version": "20.1.0.81",
        "build": "20190725_1135",
        "target": "x64",
        "notes": "https://help.autodesk.com/view/RVT/2020/ENU/?guid=RevitReleaseNotes_2020updates_2020_1_html"
    },
    {
        "meta": {
            "schema": "1.0",
            "source": "https://knowledge.autodesk.com/support/revit-products/learn-explore/caas/sfdcarticles/sfdcarticles/How-to-tie-the-Build-number-with-the-Revit-update.html"
        },
        "product": "Autodesk Revit",
        "release": "2020.1 (Full Install)",
        "version": "20.1.1.1",
        "build": "20190731_1515",
        "target": "x64",
        "notes": "https://help.autodesk.com/view/RVT/2020/ENU/?guid=RevitReleaseNotes_2020updates_2020_1_html"
    },
    {
        "meta": {
            "schema": "1.0",
            "source": "https://help.autodesk.com/view/RVT/2020/ENU/?guid=RevitReleaseNotes_2020updates_2020_2_html"
        },
        "product": "Autodesk Revit",
        "release": "2020.2 (Update)",
        "version": "20.2.0.48",
        "build": "20191031_1115",
        "target": "x64",
        "notes": "https://help.autodesk.com/view/RVT/2020/ENU/?guid=RevitReleaseNotes_2020updates_2020_2_html"
    },
    {
        "meta": {
            "schema": "1.0",
            "source": "https://help.autodesk.com/view/RVT/2020/ENU/?guid=RevitReleaseNotes_2020updates_html"
        },
        "product": "Autodesk Revit",
        "release": "2020.2 (Full Install)",
        "version": "20.2.1.1",
        "build": "20191106_1200",
        "target": "x64",
        "notes": "https://help.autodesk.com/view/RVT/2020/ENU/?guid=RevitReleaseNotes_2020updates_html"
    },
    {
        "meta": {
            "schema": "1.0",
            "source": "https://help.autodesk.com/view/RVT/2020/ENU/?guid=RevitReleaseNotes_2020updates_html"
        },
        "product": "Autodesk Revit",
        "release": "2020.2.2 (Full Install)",
        "version": "20.2.11.3",
        "build": "20200206_0915",
        "target": "x64",
        "notes": "https://help.autodesk.com/view/RVT/2020/ENU/?guid=RevitReleaseNotes_2020updates_html"
    },
    {
        "meta": {
            "schema": "1.0",
            "source": "https://up.autodesk.com/2019/RVT/Autodesk_Revit_2019_2_2_Readme.html"
        },
        "product": "Autodesk Revit",
        "release": "2019.2.2 Hotfix",
        "version": "19.2.20.24",
        "build": "20190808_0900",
        "target": "x64",
        "notes": "https://up.autodesk.com/2019/RVT/Autodesk_Revit_2019_2_2_Readme.html"
    },
    {
        "meta": {
            "schema": "1.0",
            "source": "https://help.autodesk.com/view/RVT/2021/ENU/?guid=RevitReleaseNotes_2021release_html"
        },
        "product": "Autodesk Revit",
        "release": "2021 First Customer Ship",
        "version": "21.0.0.383",
        "build": "20200220_1100",
        "target": "x64",
        "notes": "https://help.autodesk.com/view/RVT/2021/ENU/?guid=RevitReleaseNotes_2021release_html"
    },
    {
        "meta": {
            "schema": "1.0",
            "source": "https://help.autodesk.com/view/RVT/2020/ENU/?guid=RevitReleaseNotes_2020updates_html"
        },
        "product": "Autodesk Revit",
        "release": "2020.2.1 (New Install)",
        "version": "20.2.12.1",
        "build": "20200210_1400",
        "target": "x64",
        "notes": "https://help.autodesk.com/view/RVT/2020/ENU/?guid=RevitReleaseNotes_2020updates_html"
    },
    {
        "meta": {
            "schema": "1.0",
            "source": "https://help.autodesk.com/view/RVT/2020/ENU/?guid=RevitReleaseNotes_2020updates_html"
        },
        "product": "Autodesk Revit",
        "release": "2020.2.2",
        "version": "20.2.20.31",
        "build": "20200426_1515",
        "target": "x64",
        "notes": "https://help.autodesk.com/view/RVT/2020/ENU/?guid=RevitReleaseNotes_2020updates_2020_2_2_html"
    },
    {
        "meta": {
            "schema": "1.0",
            "source": "https://help.autodesk.com/view/RVT/2021/ENU/?guid=RevitReleaseNotes_2021updates_2021_1_html"
        },
        "product": "Autodesk Revit",
        "release": "2021.1",
        "version": "21.1.0.108",
        "build": "20200708_1515",
        "target": "x64",
        "notes": "https://help.autodesk.com/view/RVT/2021/ENU/?guid=RevitReleaseNotes_2021updates_2021_1_html"
    },
    {
        "meta": {
            "schema": "1.0",
            "source": "https://help.autodesk.com/view/RVT/2020/ENU/?guid=RevitReleaseNotes_2020updates_2020_2_3_html"
        },
        "product": "Autodesk Revit",
        "release": "2020.2.3",
        "version": "20.2.30.42",
        "build": "20200826_1250",
        "target": "x64",
        "notes": "https://help.autodesk.com/view/RVT/2020/ENU/?guid=RevitReleaseNotes_2020updates_2020_2_3_html"
    },
    {
        "meta": {
            "schema": "1.0",
            "source": "https://help.autodesk.com/view/RVT/2021/ENU/?guid=RevitReleaseNotes_2021updates_2021_1_1_html"
        },
        "product": "Autodesk Revit",
        "release": "2021.1.1",
        "version": "21.1.10.26",
        "build": "20200909_1515",
        "target": "x64",
        "notes": "https://help.autodesk.com/view/RVT/2021/ENU/?guid=RevitReleaseNotes_2021updates_2021_1_1_html"
    },
    {
        "meta": {
            "schema": "1.0",
            "source": "https://help.autodesk.com/view/RVT/2021/ENU/?guid=RevitReleaseNotes_2021updates_html"
        },
        "product": "Autodesk Revit",
        "release": "2021.1.2",
        "version": "21.1.20.44",
        "build": "20201109_1530",
        "target": "x64",
        "notes": "https://help.autodesk.com/view/RVT/2021/ENU/?guid=RevitReleaseNotes_2021updates_html"
    },
    {
        "meta": {
            "schema": "1.0",
            "source": "https://help.autodesk.com/view/RVT/2022/ENU/?guid=RevitReleaseNotes_2022updates_html"
        },
        "product": "Autodesk Revit",
        "release": "2022 First Customer Ship",
        "version": "22.0.2.392",
        "build": "20210224_1515",
        "target": "x64",
        "notes": "https://help.autodesk.com/view/RVT/2022/ENU/?guid=RevitReleaseNotes_2022updates_html"
    },
    {
        "meta": {
            "schema": "1.0",
            "source": "https://up.autodesk.com/2019/RVT/Autodesk_Revit_2019_2_3_Hotfix_Readme.html"
        },
        "product": "Autodesk Revit",
        "release": "2019.2.3",
        "version": "19.2.30.41",
        "build": "20210416_1515",
        "target": "x64",
        "notes": "https://up.autodesk.com/2019/RVT/Autodesk_Revit_2019_2_3_Hotfix_Readme.html"
    },
    {
        "meta": {
            "schema": "1.0",
            "source": "https://help.autodesk.com/view/RVT/2020/ENU/?guid=RevitReleaseNotes_2020updates_html"
        },
        "product": "Autodesk Revit",
        "release": "2020.2.4",
        "version": "20.2.40.65",
        "build": "20210420_1515",
        "target": "x64",
        "notes": "https://help.autodesk.com/view/RVT/2020/ENU/?guid=RevitReleaseNotes_2020updates_html"
    },
    {
        "meta": {
            "schema": "1.0",
            "source": "https://help.autodesk.com/view/RVT/2021/ENU/?guid=RevitReleaseNotes_2021updates_html"
        },
        "product": "Autodesk Revit",
        "release": "2021.1.3",
        "version": "21.1.30.74",
        "build": "20210426_1515",
        "target": "x64",
        "notes": "https://help.autodesk.com/view/RVT/2021/ENU/?guid=RevitReleaseNotes_2021updates_html"
    },
    {
        "meta": {
            "schema": "1.0",
            "source": "https://help.autodesk.com/view/RVT/2022/ENU/?guid=RevitReleaseNotes_2022updates_html"
        },
        "product": "Autodesk Revit",
        "release": "2022.0.1",
        "version": "22.0.10.28",
        "build": "20210616_0115",
        "target": "x64",
        "notes": "https://help.autodesk.com/view/RVT/2022/ENU/?guid=RevitReleaseNotes_2022updates_html"
    },
    {
        "meta": {
            "schema": "1.0",
            "source": "https://help.autodesk.com/view/RVT/2021/ENU/?guid=RevitReleaseNotes_2021updates_html"
        },
        "product": "Autodesk Revit",
        "release": "2021.1.4",
        "version": "21.1.40.95",
        "build": "20210805_1400",
        "target": "x64",
        "notes": "https://help.autodesk.com/view/RVT/2021/ENU/?guid=RevitReleaseNotes_2021updates_html"
    },
    {
        "meta": {
            "schema": "1.0",
            "source": "https://help.autodesk.com/view/RVT/2020/ENU/?guid=RevitReleaseNotes_2020updates_html"
        },
        "product": "Autodesk Revit",
        "release": "2020.2.5",
        "version": "20.2.50.77",
        "build": "20210804_1515",
        "target": "x64",
        "notes": "https://help.autodesk.com/view/RVT/2020/ENU/?guid=RevitReleaseNotes_2020updates_html"
    },
    {
        "meta": {
            "schema": "1.0",
            "source": "https://help.autodesk.com/view/RVT/2022/ENU/?guid=RevitReleaseNotes_2022updates_2022_1_html"
        },
        "product": "Autodesk Revit",
        "release": "2022.1",
        "version": "22.1.1.516",
        "build": "20210921_1515",
        "target": "x64",
        "notes": "https://help.autodesk.com/view/RVT/2022/ENU/?guid=RevitReleaseNotes_2022updates_2022_1_html"
    },
    {
        "meta": {
            "schema": "1.0",
            "source": "https://help.autodesk.com/view/RVT/2022/ENU/?guid=RevitReleaseNotes_2022updates_2022_1_1_html"
        },
        "product": "Autodesk Revit",
        "release": "2022.1.1",
        "version": "22.1.10.541",
        "build": "20211103_1515",
        "target": "x64",
        "notes": "https://help.autodesk.com/view/RVT/2022/ENU/?guid=RevitReleaseNotes_2022updates_2022_1_1_html"
    },
    {
        "meta": {
            "schema": "1.0",
            "source": "https://help.autodesk.com/view/RVT/2021/ENU/?guid=RevitReleaseNotes_2021updates_2021_1_5_html"
        },
        "product": "Autodesk Revit",
        "release": "2021.1.5",
        "version": "21.1.50.27",
        "build": "20211018_1515",
        "target": "x64",
        "notes": "https://help.autodesk.com/view/RVT/2021/ENU/?guid=RevitReleaseNotes_2021updates_2021_1_5_html"
    },
    {
        "meta": {
            "schema": "1.0",
            "source": "https://help.autodesk.com/view/RVT/2020/ENU/?guid=RevitReleaseNotes_2020updates_2020_2_6_html"
        },
        "product": "Autodesk Revit",
        "release": "2020.2.6",
        "version": "20.2.60.15",
        "build": "20211019_1515",
        "target": "x64",
        "notes": "https://help.autodesk.com/view/RVT/2020/ENU/?guid=RevitReleaseNotes_2020updates_2020_2_6_html"
    },
    {
        "meta": {
            "schema": "1.0",
            "source": "https://revit.downloads.autodesk.com/download/2019_2_4_RVT/Docs/RelNotes/Autodesk_Revit_2019_2_4_ReleaseNotes.html"
        },
        "product": "Autodesk Revit",
        "release": "2019.2.4",
        "version": "19.2.40.15",
        "build": "20211029_1515",
        "target": "x64",
        "notes": "https://revit.downloads.autodesk.com/download/2019_2_4_RVT/Docs/RelNotes/Autodesk_Revit_2019_2_4_ReleaseNotes.html"
    },
    {
        "meta": {
            "schema": "1.0",
            "source": "https://help.autodesk.com/view/RVT/2021/ENU/?guid=RevitReleaseNotes_2021updates_2021_1_6_html"
        },
        "product": "Autodesk Revit",
        "release": "2021.1.6",
        "version": "21.1.60.25",
        "build": "20220123_1515",
        "target": "x64",
        "notes": "https://help.autodesk.com/view/RVT/2021/ENU/?guid=RevitReleaseNotes_2021updates_2021_1_6_html"
    },
    {
        "meta": {
            "schema": "1.0",
            "source": "https://help.autodesk.com/view/RVT/2022/ENU/?guid=RevitReleaseNotes_2022updates_2022_1_2_html"
        },
        "product": "Autodesk Revit",
        "release": "2022.1.2",
        "version": "22.1.21.13",
        "build": "20220123_1515",
        "target": "x64",
        "notes": "https://help.autodesk.com/view/RVT/2022/ENU/?guid=RevitReleaseNotes_2022updates_2022_1_2_html"
    },
    {
        "meta": {
            "schema": "1.0",
            "source": "https://help.autodesk.com/view/RVT/2020/ENU/?guid=RevitReleaseNotes_2020updates_2020_2_7_html"
        },
        "product": "Autodesk Revit",
        "release": "2020.2.7",
        "version": "20.2.70.6",
        "build": "20220112_1230",
        "target": "x64",
        "notes": "https://help.autodesk.com/view/RVT/2020/ENU/?guid=RevitReleaseNotes_2020updates_2020_2_7_html"
    },
    {
        "meta": {
            "schema": "1.0",
            "source": "https://up.autodesk.com/2019/RVT/Revit-2019.2.5-Hotfix-Readme.html"
        },
        "product": "Autodesk Revit",
        "release": "2019.2.5",
        "version": "19.2.50.16",
        "build": "20220111_1110",
        "target": "x64",
        "notes": "https://up.autodesk.com/2019/RVT/Revit-2019.2.5-Hotfix-Readme.html"
    },
    {
        "meta": {
            "schema": "1.0",
            "source": "https://help.autodesk.com/view/RVT/2023/ENU/?guid=RevitReleaseNotes_2023release_html"
        },
        "product": "Autodesk Revit",
        "release": "2023 First Customer Ship",
        "version": "23.0.1.318",
        "build": "20220304_1515",
        "target": "x64",
        "notes": "https://help.autodesk.com/view/RVT/2023/ENU/?guid=RevitReleaseNotes_2023release_html"
    },
    {
        "meta": {
            "schema": "1.0",
            "source": "https://knowledge.autodesk.com/support/revit/learn-explore/caas/sfdcarticles/sfdcarticles/How-to-tie-the-Build-number-with-the-Revit-update.html"
        },
        "product": "Autodesk Revit",
        "release": "2023.0.1",
        "version": "23.0.10.18",
        "build": "20220429_1500",
        "target": "x64",
        "notes": "https://help.autodesk.com/view/RVT/2023/ENU/?guid=RevitReleaseNotes_2023updates_html"
    },
    {
        "meta": {
            "schema": "1.0",
            "source": "https://help.autodesk.com/view/RVT/2020/ENU/?guid=RevitReleaseNotes_2020updates_2020_2_8_html"
        },
        "product": "Autodesk Revit",
        "release": "2020.2.8",
        "version": "20.2.80.2",
        "build": "20220225_1515",
        "target": "x64",
        "notes": "https://help.autodesk.com/view/RVT/2020/ENU/?guid=RevitReleaseNotes_2020updates_2020_2_8_html"
    },
    {
        "meta": {
            "schema": "1.0",
            "source": "https://up.autodesk.com/2019/RVT/Revit-2019.2.6-Hotfix-Readme.html"
        },
        "product": "Autodesk Revit",
        "release": "2019.2.6",
        "version": "19.2.60.3",
        "build": "20220224_1700",
        "target": "x64",
        "notes": "https://up.autodesk.com/2019/RVT/Revit-2019.2.6-Hotfix-Readme.html"
    },
    {
        "meta": {
            "schema": "1.0",
            "source": "https://help.autodesk.com/view/RVT/2020/ENU/?guid=RevitReleaseNotes_2020updates_2020_2_9_html"
        },
        "product": "Autodesk Revit",
        "release": "2020.2.9",
        "version": "20.2.90.12",
        "build": "20220517_1515",
        "target": "x64",
        "notes": "https://help.autodesk.com/view/RVT/2020/ENU/?guid=RevitReleaseNotes_2020updates_2020_2_9_html"
    },
    {
        "meta": {
            "schema": "1.0",
            "source": "https://help.autodesk.com/view/RVT/2021/ENU/?guid=RevitReleaseNotes_2021updates_2021_1_7_html"
        },
        "product": "Autodesk Revit",
        "release": "2021.1.7",
        "version": "21.1.70.21",
        "build": "20220517_1515",
        "target": "x64",
        "notes": "https://help.autodesk.com/view/RVT/2021/ENU/?guid=RevitReleaseNotes_2021updates_2021_1_7_html"
    },
    {
        "meta": {
            "schema": "1.0",
            "source": "https://help.autodesk.com/view/RVT/2021/ENU/?guid=RevitReleaseNotes_2021updates_2021_1_8_html"
        },
        "product": "Autodesk Revit",
        "release": "2021.1.8",
        "version": "21.1.80.35",
        "build": "20230515_1515",
        "target": "x64",
        "notes": "https://help.autodesk.com/view/RVT/2021/ENU/?guid=RevitReleaseNotes_2021updates_2021_1_8_html"
    },
    {
        "meta": {
            "schema": "1.0",
            "source": "https://help.autodesk.com/view/RVT/2021/ENU/?guid=RevitReleaseNotes_2021updates_2021_1_9_html"
        },
        "product": "Autodesk Revit",
        "release": "2021.1.9",
        "version": "21.1.90.15",
        "build": "20230907_1515",
        "target": "x64",
        "notes": "https://help.autodesk.com/view/RVT/2021/ENU/?guid=RevitReleaseNotes_2021updates_2021_1_9_html"
    },
    {
        "meta": {
            "schema": "1.0",
            "source": "https://help.autodesk.com/view/RVT/2022/ENU/?guid=RevitReleaseNotes_2022updates_2022_1_3_html"
        },
        "product": "Autodesk Revit",
        "release": "2022.1.3",
        "version": "22.1.30.34",
        "build": "20220520_1515",
        "target": "x64",
        "notes": "https://help.autodesk.com/view/RVT/2022/ENU/?guid=RevitReleaseNotes_2022updates_2022_1_3_html"
    },
    {
        "meta": {
            "schema": "1.0",
            "source": "https://help.autodesk.com/view/RVT/2022/ENU/?guid=RevitReleaseNotes_2022updates_2022_1_4_html"
        },
        "product": "Autodesk Revit",
        "release": "2022.1.4",
        "version": "22.1.40.58",
        "build": "20230505_1515",
        "target": "x64",
        "notes": "https://help.autodesk.com/view/RVT/2022/ENU/?guid=RevitReleaseNotes_2022updates_2022_1_4_html"
    },
    {
        "meta": {
            "schema": "1.0",
            "source": "https://help.autodesk.com/view/RVT/2022/ENU/?guid=RevitReleaseNotes_2022updates_2022_1_5_html"
        },
        "product": "Autodesk Revit",
        "release": "2022.1.5",
        "version": "22.1.50.17",
        "build": "20230915_1530",
        "target": "x64",
        "notes": "https://help.autodesk.com/view/RVT/2022/ENU/?guid=RevitReleaseNotes_2022updates_2022_1_5_html"
    },	
    {
        "meta": {
            "schema": "1.0",
            "source": "https://help.autodesk.com/view/RVT/2023/ENU/?guid=RevitReleaseNotes_2023updates_2023_0_2_html"
        },
        "product": "Autodesk Revit",
        "release": "2023.0.2",
        "version": "23.0.20.21",
        "build": "20220726_1500",
        "target": "x64",
        "notes": "https://help.autodesk.com/view/RVT/2023/ENU/?guid=RevitReleaseNotes_2023updates_2023_0_2_html"
    },
    {
        "meta": {
            "schema": "1.0",
            "source": "https://help.autodesk.com/view/RVT/2023/ENU/?guid=RevitReleaseNotes_2023updates_2023_1_html"
        },
        "product": "Autodesk Revit",
        "release": "2023.1",
        "version": "23.1.1.24",
        "build": "20221114_1515",
        "target": "x64",
        "notes": "https://help.autodesk.com/view/RVT/2023/ENU/?guid=RevitReleaseNotes_2023updates_2023_1_html"
    },
    {
        "meta": {
            "schema": "1.0",
            "source": "https://help.autodesk.com/view/RVT/2023/ENU/?guid=RevitReleaseNotes_2023updates_2023_1_1_html"
        },
        "product": "Autodesk Revit",
        "release": "2023.1.1",
        "version": "23.1.10.4",
        "build": "20221122_1550",
        "target": "x64",
        "notes": "https://help.autodesk.com/view/RVT/2023/ENU/?guid=RevitReleaseNotes_2023updates_2023_1_1_html"
    },
    {
        "meta": {
            "schema": "1.0",
            "source": "https://help.autodesk.com/view/RVT/2023/ENU/?guid=RevitReleaseNotes_2023updates_2023_1_1_1_html"
        },
        "product": "Autodesk Revit",
        "release": "2023.1.1.1",
        "version": "23.1.10.4",
        "build": "20221122_1550",
        "target": "x64",
        "notes": "https://help.autodesk.com/view/RVT/2023/ENU/?guid=RevitReleaseNotes_2023updates_2023_1_1_1_html"
    },
    {
        "meta": {
            "schema": "1.0",
            "source": "https://help.autodesk.com/view/RVT/2023/ENU/?guid=RevitReleaseNotes_2023updates_2023_1_2_html"
        },
        "product": "Autodesk Revit",
        "release": "23.1.2",
        "version": "23.1.20.70",
        "build": "20230510_1100",
        "target": "x64",
        "notes": "https://help.autodesk.com/view/RVT/2023/ENU/?guid=RevitReleaseNotes_2023updates_2023_1_2_html"
    },
	{
        "meta": {
            "schema": "1.0",
            "source": "https://help.autodesk.com/view/RVT/2023/ENU/?guid=RevitReleaseNotes_2023updates_2023_1_3_html"
        },
        "product": "Autodesk Revit",
        "release": "23.1.3",
        "version": "23.1.30.97",
        "build": "20230828_1515",
        "target": "x64",
        "notes": "https://help.autodesk.com/view/RVT/2023/ENU/?guid=RevitReleaseNotes_2023updates_2023_1_3_html"
    },
	    {
        "meta": {
            "schema": "1.0",
            "source": "https://help.autodesk.com/view/RVT/2023/ENU/?guid=RevitReleaseNotes_2023updates_2023_1_4_html"
        },
        "product": "Autodesk Revit",
        "release": "23.1.4",
        "version": "23.1.40.56",
        "build": "20240411_0945",
        "target": "x64",
        "notes": "https://help.autodesk.com/view/RVT/2023/ENU/?guid=RevitReleaseNotes_2023updates_2023_1_4_html"
    },
    {
        "meta": {
            "schema": "1.0",
            "source": "https://www.autodesk.com/support/technical/article/caas/sfdcarticles/sfdcarticles/How-to-tie-the-Build-number-with-the-Revit-update.html"
        },
        "product": "Autodesk Revit",
        "release": "2024 First Customer Ship",
        "version": "24.0.4.427",
        "build": "20230308_1635",
        "target": "x64",
        "notes": "https://www.autodesk.com/support/technical/article/caas/sfdcarticles/sfdcarticles/How-to-tie-the-Build-number-with-the-Revit-update.html"
    },
    {
        "meta": {
            "schema": "1.0",
            "source": "https://help.autodesk.com/view/RVT/2024/ENU/?guid=RevitReleaseNotes_2024release_html"
        },
        "product": "Autodesk Revit",
        "release": "2024.0.1",
        "version": "24.0.5.432",
        "build": "20230411_1515",
        "target": "x64",
        "notes": "https://help.autodesk.com/view/RVT/2024/ENU/?guid=RevitReleaseNotes_2024release_html"
    },
    {
        "meta": {
            "schema": "1.0",
            "source": "https://help.autodesk.com/view/RVT/2024/ENU/?guid=RevitReleaseNotes_2024updates_2024_0_2_html"
        },
        "product": "Autodesk Revit",
        "release": "2024.0.2",
        "version": "24.0.20.20",
        "build": "20230509_0315",
        "target": "x64",
        "notes": "https://help.autodesk.com/view/RVT/2024/ENU/?guid=RevitReleaseNotes_2024updates_2024_0_2_html"
    },
    {
        "meta": {
            "schema": "1.0",
            "source": "https://help.autodesk.com/view/RVT/2024/ENU/?guid=RevitReleaseNotes_2024updates_2024_1_html"
        },
        "product": "Autodesk Revit",
        "release": "24.1",
        "version": "24.1.0.66",
        "build": "20230701_1515",
        "target": "x64",
        "notes": "https://help.autodesk.com/view/RVT/2024/ENU/?guid=RevitReleaseNotes_2024updates_2024_1_html"
    },
    {
        "meta": {
            "schema": "1.0",
            "source": "https://help.autodesk.com/view/RVT/2024/ENU/?guid=RevitReleaseNotes_2024updates_2024_1_1_html"
        },
        "product": "Autodesk Revit",
        "release": "24.1.1",
        "version": "24.1.10.25",
        "build": "20230830_0315",
        "target": "x64",
        "notes": "https://help.autodesk.com/view/RVT/2024/ENU/?guid=RevitReleaseNotes_2024updates_2024_1_1_html"
    },
    {
        "meta": {
            "schema": "1.0",
            "source": "https://help.autodesk.com/view/RVT/2024/ENU/?guid=RevitReleaseNotes_2024updates_2024_2_html"
        },
        "product": "Autodesk Revit",
        "release": "24.2",
        "version": "24.2.0.63",
        "build": "20231029_1515",
        "target": "x64",
        "notes": "https://help.autodesk.com/view/RVT/2024/ENU/?guid=RevitReleaseNotes_2024updates_2024_2_html"
    },
	{
        "meta": {
            "schema": "1.0",
            "source": "https://help.autodesk.com/view/RVT/2024/ENU/?guid=RevitReleaseNotes_2024updates_2024_2_1_html"
        },
        "product": "Autodesk Revit",
        "release": "24.2.1",
        "version": "24.2.10.64",
        "build": "20240408_1515",
        "target": "x64",
        "notes": "https://help.autodesk.com/view/RVT/2024/ENU/?guid=RevitReleaseNotes_2024updates_2024_2_1_html"
    },
    {
        "meta": {
            "schema": "1.0",
            "source": "https://help.autodesk.com/view/RVT/2025/ENU/?guid=RevitReleaseNotes_2025release_html"
        },
        "product": "Autodesk Revit",
        "release": "Autodesk Revit 2025",
        "version": "25.0.2.419",
        "build": "20240307_1300",
        "target": "x64",
        "notes": "https://help.autodesk.com/view/RVT/2025/ENU/?guid=RevitReleaseNotes_2025release_html"
    }
]
>>>>>>> 70dba59b
<|MERGE_RESOLUTION|>--- conflicted
+++ resolved
@@ -1,4 +1,3 @@
-<<<<<<< HEAD
 [
     {
         "meta": {
@@ -1810,19 +1809,7 @@
         "version": "23.1.40.56",
         "build": "20240411_0945",
         "target": "x64",
-        "notes": "https://help.autodesk.com/view/RVT/2023/ENU/?guid=RevitReleaseNotes_2023updates_2023_1_4_html"
-    },
-	    {
-        "meta": {
-            "schema": "1.0",
-            "source": "https://help.autodesk.com/view/RVT/2023/ENU/?guid=RevitReleaseNotes_2023updates_2023_1_5_html"
-        },
-        "product": "Autodesk Revit",
-        "release": "23.1.5",
-        "version": "23.1.50.23",
-        "build": "20240709_1030",
-        "target": "x64",
-        "notes": "https://help.autodesk.com/view/RVT/2023/ENU/?guid=RevitReleaseNotes_2023updates_2023_1_5_html"
+        "notes": "https://help.autodesk.com/view/RVT/2023/ENU/?guid=RevitReleaseNotes_2023updates_2023_1_3_html"
     },
     {
         "meta": {
@@ -1895,1929 +1882,5 @@
         "build": "20231029_1515",
         "target": "x64",
         "notes": "https://help.autodesk.com/view/RVT/2024/ENU/?guid=RevitReleaseNotes_2024updates_2024_2_html"
-    },
-	{
-        "meta": {
-            "schema": "1.0",
-            "source": "https://help.autodesk.com/view/RVT/2024/ENU/?guid=RevitReleaseNotes_2024updates_2024_2_1_html"
-        },
-        "product": "Autodesk Revit",
-        "release": "24.2.1",
-        "version": "24.2.10.64",
-        "build": "20240408_1515",
-        "target": "x64",
-        "notes": "https://help.autodesk.com/view/RVT/2024/ENU/?guid=RevitReleaseNotes_2024updates_2024_2_1_html"
-    },
-    {
-        "meta": {
-            "schema": "1.0",
-            "source": "https://help.autodesk.com/view/RVT/2025/ENU/?guid=RevitReleaseNotes_2025release_html"
-        },
-        "product": "Autodesk Revit",
-        "release": "Autodesk Revit 2025",
-        "version": "25.0.2.419",
-        "build": "20240307_1300",
-        "target": "x64",
-        "notes": "https://help.autodesk.com/view/RVT/2025/ENU/?guid=RevitReleaseNotes_2025release_html"
-    },
-    {
-        "meta": {
-            "schema": "1.0",
-            "source": "https://help.autodesk.com/view/RVT/2025/ENU/?guid=RevitReleaseNotes_2025updates_2025_1_html"
-        },
-        "product": "Autodesk Revit",
-        "release": "2025.1",
-        "version": "25.1.0.44",
-        "build": "20240516_1515",
-        "target": "x64",
-        "notes": "https://help.autodesk.com/view/RVT/2025/ENU/?guid=RevitReleaseNotes_2025updates_2025_1_html"
-    },
-    {
-        "meta": {
-            "schema": "1.0",
-            "source": "https://help.autodesk.com/view/RVT/2025/ENU/?guid=RevitReleaseNotes_2025updates_2025_2_html"
-        },
-        "product": "Autodesk Revit",
-        "release": "2025.2",
-        "version": "25.2.0.38",
-        "build": "20240715_1515",
-        "target": "x64",
-        "notes": "https://help.autodesk.com/view/RVT/2025/ENU/?guid=RevitReleaseNotes_2025updates_2025_2_html"
     }
-]
-=======
-[
-    {
-        "meta": {
-            "schema": "1.0",
-            "source": "https://www.revitforum.org/architecture-general-revit-questions/105-revit-builds-updates-product-support.html"
-        },
-        "product": "Autodesk Revit",
-        "release": "2008 Architecture Service Pack 1",
-        "version": "",
-        "build": "20070607_1700",
-        "target": "x64",
-        "notes": ""
-    },
-    {
-        "meta": {
-            "schema": "1.0",
-            "source": "https://www.revitforum.org/architecture-general-revit-questions/105-revit-builds-updates-product-support.html"
-        },
-        "product": "Autodesk Revit",
-        "release": "2008 Architecture Service Pack 2",
-        "version": "",
-        "build": "20070810_1700",
-        "target": "x64",
-        "notes": ""
-    },
-    {
-        "meta": {
-            "schema": "1.0",
-            "source": "https://forums.autodesk.com/t5/revit-architecture-forum/sp3-build-20080101-2345/td-p/2152807"
-        },
-        "product": "Autodesk Revit",
-        "release": "2008 Architecture Service Pack 3",
-        "version": "",
-        "build": "20080101_2345",
-        "target": "x64",
-        "notes": ""
-    },
-    {
-        "meta": {
-            "schema": "1.0",
-            "source": "https://www.revitforum.org/architecture-general-revit-questions/105-revit-builds-updates-product-support.html"
-        },
-        "product": "Autodesk Revit",
-        "release": "2009 Architecture Service Pack 1",
-        "version": "",
-        "build": "20080602_1900",
-        "target": "x64",
-        "notes": ""
-    },
-    {
-        "meta": {
-            "schema": "1.0",
-            "source": "https://www.revitforum.org/architecture-general-revit-questions/105-revit-builds-updates-product-support.html"
-        },
-        "product": "Autodesk Revit",
-        "release": "2009 Architecture Service Pack 2",
-        "version": "",
-        "build": "20080915_2100",
-        "target": "x64",
-        "notes": ""
-    },
-    {
-        "meta": {
-            "schema": "1.0",
-            "source": "https://www.revitforum.org/architecture-general-revit-questions/105-revit-builds-updates-product-support.html"
-        },
-        "product": "Autodesk Revit",
-        "release": "2009 Architecture Service Pack 3",
-        "version": "",
-        "build": "20081118_1045",
-        "target": "x64",
-        "notes": ""
-    },
-    {
-        "meta": {
-            "schema": "1.0",
-            "source": "https://forums.autodesk.com/t5/revit-architecture-forum/sp3-build-20080101-2345/td-p/2152807"
-        },
-        "product": "Autodesk Revit",
-        "release": "2010 Architecture Service Pack 1",
-        "version": "",
-        "build": "20090612_2115",
-        "target": "x64",
-        "notes": ""
-    },
-    {
-        "meta": {
-            "schema": "1.0",
-            "source": "https://www.revitforum.org/architecture-general-revit-questions/105-revit-builds-updates-product-support.html"
-        },
-        "product": "Autodesk Revit",
-        "release": "2010 Architecture Service Pack 2",
-        "version": "",
-        "build": "20090917_1515",
-        "target": "x64",
-        "notes": ""
-    },
-    {
-        "meta": {
-            "schema": "1.0",
-            "source": "http://forums.augi.com/showthread.php?138574-Revit-Architecture-Door-Centerline-not-selectable-during-dimensioning"
-        },
-        "product": "Autodesk Revit",
-        "release": "2011 Architecture",
-        "version": "",
-        "build": "20100326_1700",
-        "target": "x64",
-        "notes": ""
-    },
-    {
-        "meta": {
-            "schema": "1.0",
-            "source": "http://revitclinic.typepad.com/my_weblog/2010/06/revit-2011-build-number-update-display.html"
-        },
-        "product": "Autodesk Revit",
-        "release": "2011 Architecture Service Pack 1",
-        "version": "",
-        "build": "20100615_2115",
-        "target": "x64",
-        "notes": ""
-    },
-    {
-        "meta": {
-            "schema": "1.0",
-            "source": "https://knowledge.autodesk.com/support/revit-products/downloads/caas/downloads/content/hotfix--E2-80-93-black-preview-swatch.html?v=2011"
-        },
-        "product": "Autodesk Revit",
-        "release": "2011 Hotfix - Black Preview Swatch",
-        "version": "",
-        "build": "20100903_2115",
-        "target": "x64",
-        "notes": ""
-    },
-    {
-        "meta": {
-            "schema": "1.0",
-            "source": "https://knowledge.autodesk.com/support/revit-products/downloads/caas/downloads/content/hotfix-autodesk-revit-architecture-2011-colorfills.html?v=2011"
-        },
-        "product": "Autodesk Revit",
-        "release": "2011 Hotfix - Color Fills",
-        "version": "",
-        "build": "20110218_1300",
-        "target": "x64",
-        "notes": ""
-    },
-    {
-        "meta": {
-            "schema": "1.0",
-            "source": "http://web.archive.org/web/20150123061214/https://knowledge.autodesk.com/support/revit-products/troubleshooting/caas/sfdcarticles/sfdcarticles/How-to-tie-the-Build-number-with-the-Revit-update.html"
-        },
-        "product": "Autodesk Revit",
-        "release": "2012 First Customer Ship",
-        "version": "",
-        "build": "20110309_2315",
-        "target": "x64",
-        "notes": ""
-    },
-    {
-        "meta": {
-            "schema": "1.0",
-            "source": "http://web.archive.org/web/20150123061214/https://knowledge.autodesk.com/support/revit-products/troubleshooting/caas/sfdcarticles/sfdcarticles/How-to-tie-the-Build-number-with-the-Revit-update.html"
-        },
-        "product": "Autodesk Revit",
-        "release": "2012 Update Release 1",
-        "version": "",
-        "build": "20110622_0930",
-        "target": "x64",
-        "notes": ""
-    },
-    {
-        "meta": {
-            "schema": "1.0",
-            "source": "http://web.archive.org/web/20150123061214/https://knowledge.autodesk.com/support/revit-products/troubleshooting/caas/sfdcarticles/sfdcarticles/How-to-tie-the-Build-number-with-the-Revit-update.html"
-        },
-        "product": "Autodesk Revit",
-        "release": "2012 Update Release 2",
-        "version": "",
-        "build": "20110916_2132",
-        "target": "x64",
-        "notes": ""
-    },
-    {
-        "meta": {
-            "schema": "1.0",
-            "source": "http://web.archive.org/web/20150123061214/https://knowledge.autodesk.com/support/revit-products/troubleshooting/caas/sfdcarticles/sfdcarticles/How-to-tie-the-Build-number-with-the-Revit-update.html"
-        },
-        "product": "Autodesk Revit",
-        "release": "2013 First Customer Ship",
-        "version": "12.02.21203",
-        "build": "20120221_2030",
-        "target": "x64",
-        "notes": ""
-    },
-    {
-        "meta": {
-            "schema": "1.0",
-            "source": "http://web.archive.org/web/20150123061214/https://knowledge.autodesk.com/support/revit-products/troubleshooting/caas/sfdcarticles/sfdcarticles/How-to-tie-the-Build-number-with-the-Revit-update.html"
-        },
-        "product": "Autodesk Revit",
-        "release": "2013 Update Release 1",
-        "version": "",
-        "build": "20120716_1115",
-        "target": "x64",
-        "notes": ""
-    },
-    {
-        "meta": {
-            "schema": "1.0",
-            "source": "http://web.archive.org/web/20150123061214/https://knowledge.autodesk.com/support/revit-products/troubleshooting/caas/sfdcarticles/sfdcarticles/How-to-tie-the-Build-number-with-the-Revit-update.html"
-        },
-        "product": "Autodesk Revit",
-        "release": "2013 Update Release 2",
-        "version": "",
-        "build": "20121003_2115",
-        "target": "x64",
-        "notes": ""
-    },
-    {
-        "meta": {
-            "schema": "1.0",
-            "source": "https://github.com/pyrevitlabs/pyRevit/issues/622"
-        },
-        "product": "Autodesk Revit",
-        "release": "2013 Update Release 3",
-        "version": "12.11.10090",
-        "build": "20130531_2115",
-        "target": "x64",
-        "notes": ""
-    },
-    {
-        "meta": {
-            "schema": "1.0",
-            "source": "http://web.archive.org/web/20150123061214/https://knowledge.autodesk.com/support/revit-products/troubleshooting/caas/sfdcarticles/sfdcarticles/How-to-tie-the-Build-number-with-the-Revit-update.html"
-        },
-        "product": "Autodesk Revit",
-        "release": "2013 LT First Customer Ship",
-        "version": "",
-        "build": "20120821_1330",
-        "target": "x64",
-        "notes": ""
-    },
-    {
-        "meta": {
-            "schema": "1.0",
-            "source": "http://web.archive.org/web/20150123061214/https://knowledge.autodesk.com/support/revit-products/troubleshooting/caas/sfdcarticles/sfdcarticles/How-to-tie-the-Build-number-with-the-Revit-update.html"
-        },
-        "product": "Autodesk Revit",
-        "release": "2013 LT Update Release 1",
-        "version": "",
-        "build": "20130531_0300",
-        "target": "x64",
-        "notes": ""
-    },
-    {
-        "meta": {
-            "schema": "1.0",
-            "source": ""
-        },
-        "product": "Autodesk Revit",
-        "release": "2014 First Customer Ship",
-        "version": "13.03.08151",
-        "build": "20130308_1515",
-        "target": "x64",
-        "notes": ""
-    },
-    {
-        "meta": {
-            "schema": "1.0",
-            "source": ""
-        },
-        "product": "Autodesk Revit",
-        "release": "2014 Update Release 1",
-        "version": "",
-        "build": "20130709_2115",
-        "target": "x64",
-        "notes": ""
-    },
-    {
-        "meta": {
-            "schema": "1.0",
-            "source": ""
-        },
-        "product": "Autodesk Revit",
-        "release": "2014 Update Release 2",
-        "version": "",
-        "build": "20131024_2115",
-        "target": "x64",
-        "notes": ""
-    },
-    {
-        "meta": {
-            "schema": "1.0",
-            "source": "//https://github.com/pyrevitlabs/pyRevit/issues/543"
-        },
-        "product": "Autodesk Revit",
-        "release": "2014 Update Release 3",
-        "version": "13.11.00004",
-        "build": "20140709_2115",
-        "target": "x64",
-        "notes": ""
-    },
-    {
-        "meta": {
-            "schema": "1.0",
-            "source": "https://knowledge.autodesk.com/support/revit-products/downloads/caas/downloads/content/autodesk-revit-2015-product-updates.html"
-        },
-        "product": "Autodesk Revit",
-        "release": "2015 First Customer Ship",
-        "version": "15.0.136.0",
-        "build": "20140223_1515",
-        "target": "x64",
-        "notes": ""
-    },
-    {
-        "meta": {
-            "schema": "1.0",
-            "source": "https://knowledge.autodesk.com/support/revit-products/downloads/caas/downloads/content/autodesk-revit-2015-product-updates.html"
-        },
-        "product": "Autodesk Revit",
-        "release": "2015 Update Release 1",
-        "version": "15.0.136.0",
-        "build": "20140322_1515",
-        "target": "x64",
-        "notes": ""
-    },
-    {
-        "meta": {
-            "schema": "1.0",
-            "source": "https://knowledge.autodesk.com/support/revit-products/downloads/caas/downloads/content/autodesk-revit-2015-product-updates.html"
-        },
-        "product": "Autodesk Revit",
-        "release": "2015 Update Release 2",
-        "version": "15.0.166.0",
-        "build": "20140323_1530",
-        "target": "x64",
-        "notes": ""
-    },
-    {
-        "meta": {
-            "schema": "1.0",
-            "source": ""
-        },
-        "product": "Autodesk Revit",
-        "release": "2015 Update Release 3",
-        "version": "15.0.207.0",
-        "build": "20140606_1530",
-        "target": "x64",
-        "notes": ""
-    },
-    {
-        "meta": {
-            "schema": "1.0",
-            "source": ""
-        },
-        "product": "Autodesk Revit",
-        "release": "2015 Update Release 4",
-        "version": "15.0.270.0",
-        "build": "20140903_1530",
-        "target": "x64",
-        "notes": ""
-    },
-    {
-        "meta": {
-            "schema": "1.0",
-            "source": ""
-        },
-        "product": "Autodesk Revit",
-        "release": "2015 Release 2 (Subscription only release)",
-        "version": "15.0.1103.0",
-        "build": "20140905_0730",
-        "target": "x64",
-        "notes": ""
-    },
-    {
-        "meta": {
-            "schema": "1.0",
-            "source": ""
-        },
-        "product": "Autodesk Revit",
-        "release": "2015 Update Release 5",
-        "version": "15.0.310.0",
-        "build": "20141119_1515",
-        "target": "x64",
-        "notes": ""
-    },
-    {
-        "meta": {
-            "schema": "1.0",
-            "source": ""
-        },
-        "product": "Autodesk Revit",
-        "release": "2015 Release 2 Update Release 5 (Subscription only release)",
-        "version": "15.0.1133.0",
-        "build": "20141119_0715",
-        "target": "x64",
-        "notes": ""
-    },
-    {
-        "meta": {
-            "schema": "1.0",
-            "source": ""
-        },
-        "product": "Autodesk Revit",
-        "release": "2015 Update Release 6",
-        "version": "15.0.315.0",
-        "build": "20150127_1515",
-        "target": "x64",
-        "notes": ""
-    },
-    {
-        "meta": {
-            "schema": "1.0",
-            "source": ""
-        },
-        "product": "Autodesk Revit",
-        "release": "2015 Release 2 Update Release 6 (Subscription only release)",
-        "version": "15.0.1142.0",
-        "build": "20150127_0715",
-        "target": "x64",
-        "notes": ""
-    },
-    {
-        "meta": {
-            "schema": "1.0",
-            "source": ""
-        },
-        "product": "Autodesk Revit",
-        "release": "2015 Update Release 7",
-        "version": "15.0.318.0",
-        "build": "20150303_1515",
-        "target": "x64",
-        "notes": ""
-    },
-    {
-        "meta": {
-            "schema": "1.0",
-            "source": ""
-        },
-        "product": "Autodesk Revit",
-        "release": "2015 Release 2 Update Release 7 (Subscription only release)",
-        "version": "15.0.1148.0",
-        "build": "20150303_0715",
-        "target": "x64",
-        "notes": ""
-    },
-    {
-        "meta": {
-            "schema": "1.0",
-            "source": ""
-        },
-        "product": "Autodesk Revit",
-        "release": "2015 Update Release 8",
-        "version": "15.0.341.0",
-        "build": "20150512_1015",
-        "target": "x64",
-        "notes": ""
-    },
-    {
-        "meta": {
-            "schema": "1.0",
-            "source": ""
-        },
-        "product": "Autodesk Revit",
-        "release": "2015 Release 2 Update Release 8 (Subscription only release)",
-        "version": "15.0.1170.0",
-        "build": "20150511_0715",
-        "target": "x64",
-        "notes": ""
-    },
-    {
-        "meta": {
-            "schema": "1.0",
-            "source": ""
-        },
-        "product": "Autodesk Revit",
-        "release": "2015 Update Release 9",
-        "version": "15.0.361.0",
-        "build": "20150702_1515",
-        "target": "x64",
-        "notes": ""
-    },
-    {
-        "meta": {
-            "schema": "1.0",
-            "source": ""
-        },
-        "product": "Autodesk Revit",
-        "release": "2015 Release 2 Update Release 9 (Subscription only release)",
-        "version": "15.0.1190.0",
-        "build": "20150704_0715",
-        "target": "x64",
-        "notes": ""
-    },
-    {
-        "meta": {
-            "schema": "1.0",
-            "source": ""
-        },
-        "product": "Autodesk Revit",
-        "release": "2015 Update Release 10",
-        "version": "15.0.379.0",
-        "build": "20151007_1515",
-        "target": "x64",
-        "notes": ""
-    },
-    {
-        "meta": {
-            "schema": "1.0",
-            "source": ""
-        },
-        "product": "Autodesk Revit",
-        "release": "2015 Release 2 Update Release 10 (Subscription only release)",
-        "version": "15.0.1203.0",
-        "build": "20151008_0715",
-        "target": "x64",
-        "notes": ""
-    },
-    {
-        "meta": {
-            "schema": "1.0",
-            "source": ""
-        },
-        "product": "Autodesk Revit",
-        "release": "2015 Update Release 11 *Issue with Revit Server",
-        "version": "15.0.390.0",
-        "build": "20151207_1515",
-        "target": "x64",
-        "notes": ""
-    },
-    {
-        "meta": {
-            "schema": "1.0",
-            "source": ""
-        },
-        "product": "Autodesk Revit",
-        "release": "2015 Release 2 Update Release 11 (Subscription only release) *Issue with Revit Server",
-        "version": "15.0.1225.0",
-        "build": "20151208_0715",
-        "target": "x64",
-        "notes": ""
-    },
-    {
-        "meta": {
-            "schema": "1.0",
-            "source": ""
-        },
-        "product": "Autodesk Revit",
-        "release": "2015 Update Release 12",
-        "version": "15.0.403.0",
-        "build": "20160119_1515",
-        "target": "x64",
-        "notes": ""
-    },
-    {
-        "meta": {
-            "schema": "1.0",
-            "source": ""
-        },
-        "product": "Autodesk Revit",
-        "release": "2015 Release 2 Update Release 12 (Subscription only release)",
-        "version": "15.0.1238.0",
-        "build": "20160120_0715",
-        "target": "x64",
-        "notes": ""
-    },
-    {
-        "meta": {
-            "schema": "1.0",
-            "source": ""
-        },
-        "product": "Autodesk Revit",
-        "release": "2015 Update Release 13",
-        "version": "15.0.406.0",
-        "build": "20160220_1515",
-        "target": "x64",
-        "notes": ""
-    },
-    {
-        "meta": {
-            "schema": "1.0",
-            "source": ""
-        },
-        "product": "Autodesk Revit",
-        "release": "2015 Release 2 Update Release 13 (Subscription only release)",
-        "version": "15.0.1243.0",
-        "build": "20160220_0715",
-        "target": "x64",
-        "notes": ""
-    },
-    {
-        "meta": {
-            "schema": "1.0",
-            "source": ""
-        },
-        "product": "Autodesk Revit",
-        "release": "2015 Update Release 14",
-        "version": "15.0.421.0",
-        "build": "20160512_1515",
-        "target": "x64",
-        "notes": ""
-    },
-    {
-        "meta": {
-            "schema": "1.0",
-            "source": ""
-        },
-        "product": "Autodesk Revit",
-        "release": "2015 Release 2 Update Release 14  (Subscription only release)",
-        "version": "15.0.1259.0",
-        "build": "20160512_0715",
-        "target": "x64",
-        "notes": ""
-    },
-    {
-        "meta": {
-            "schema": "1.0",
-            "source": ""
-        },
-        "product": "Autodesk Revit",
-        "release": "2016 First Customer Ship",
-        "version": "16.0.428.0",
-        "build": "20150220_1215",
-        "target": "x64",
-        "notes": ""
-    },
-    {
-        "meta": {
-            "schema": "1.0",
-            "source": ""
-        },
-        "product": "Autodesk Revit",
-        "release": "2016 Service Pack 1",
-        "version": "16.0.462.0",
-        "build": "20150506_1715",
-        "target": "x64",
-        "notes": ""
-    },
-    {
-        "meta": {
-            "schema": "1.0",
-            "source": "https://knowledge.autodesk.com/support/revit-products/troubleshooting/caas/sfdcarticles/sfdcarticles/Revit-2016-Release-2-Error-1642.html"
-        },
-        "product": "Autodesk Revit",
-        "release": "2016 Unreleased Update",
-        "version": "16.0.485.0",
-        "build": "20150701_1515",
-        "target": "x64",
-        "notes": ""
-    },
-    {
-        "meta": {
-            "schema": "1.0",
-            "source": ""
-        },
-        "product": "Autodesk Revit",
-        "release": "2016 Service Pack 2",
-        "version": "16.0.490.0",
-        "build": "20150714_1515",
-        "target": "x64",
-        "notes": ""
-    },
-    {
-        "meta": {
-            "schema": "1.0",
-            "source": ""
-        },
-        "product": "Autodesk Revit",
-        "release": "2016 Release 2 (R2)",
-        "version": "16.0.1063",
-        "build": "20151007_0715",
-        "target": "x64",
-        "notes": ""
-    },
-    {
-        "meta": {
-            "schema": "1.0",
-            "source": ""
-        },
-        "product": "Autodesk Revit",
-        "release": "2016 Update 1 for R2",
-        "version": "16.0.1092.0",
-        "build": "20151209_0715",
-        "target": "x64",
-        "notes": ""
-    },
-    {
-        "meta": {
-            "schema": "1.0",
-            "source": ""
-        },
-        "product": "Autodesk Revit",
-        "release": "2016 Update 2 for R2",
-        "version": "16.0.1108.0",
-        "build": "20160126_1600",
-        "target": "x64",
-        "notes": ""
-    },
-    {
-        "meta": {
-            "schema": "1.0",
-            "source": ""
-        },
-        "product": "Autodesk Revit",
-        "release": "2016 Update 3 for R2",
-        "version": "16.0.1118.0",
-        "build": "20160217_1800",
-        "target": "x64",
-        "notes": ""
-    },
-    {
-        "meta": {
-            "schema": "1.0",
-            "source": ""
-        },
-        "product": "Autodesk Revit",
-        "release": "2016 Update 4 for R2",
-        "version": "16.0.1124.0",
-        "build": "20160314_0715",
-        "target": "x64",
-        "notes": ""
-    },
-    {
-        "meta": {
-            "schema": "1.0",
-            "source": ""
-        },
-        "product": "Autodesk Revit",
-        "release": "2016 Update 5 for R2",
-        "version": "16.0.1144.0",
-        "build": "20160525_1230",
-        "target": "x64",
-        "notes": ""
-    },
-    {
-        "meta": {
-            "schema": "1.0",
-            "source": ""
-        },
-        "product": "Autodesk Revit",
-        "release": "2016 Update 6 for R2",
-        "version": "16.0.1161.0",
-        "build": "20160720_0715",
-        "target": "x64",
-        "notes": ""
-    },
-    {
-        "meta": {
-            "schema": "1.0",
-            "source": ""
-        },
-        "product": "Autodesk Revit",
-        "release": "2016 Update 7 for R2",
-        "version": "16.0.1185.0",
-        "build": "20161004_0715",
-        "target": "x64",
-        "notes": ""
-    },
-    {
-        "meta": {
-            "schema": "1.0",
-            "source": "http://revit.downloads.autodesk.com/download/2016_1_9_RVT/Docs/RelNotes/Autodesk_Revit_2016_1_9_ReleaseNotes.html"
-        },
-        "product": "Autodesk Revit",
-        "release": "2016.1.8 Update",
-        "version": "16.0.1205.0",
-        "build": "20170117_1200",
-        "target": "x64",
-        "notes": ""
-    },
-    {
-        "meta": {
-            "schema": "1.0",
-            "source": "https://up.autodesk.com/2016/RVT/Autodesk_Revit_2016_1_9_Readme.htm"
-        },
-        "product": "Autodesk Revit",
-        "release": "2016.1.9 Security Fix",
-        "version": "16.0.1218.0",
-        "build": "20190508_0715",
-        "target": "x64",
-        "notes": "https://up.autodesk.com/2016/RVT/Autodesk_Revit_2016_1_9_Readme.htm"
-    },
-    {
-        "meta": {
-            "schema": "1.0",
-            "source": ""
-        },
-        "product": "Autodesk Revit",
-        "release": "2017 First Customer Ship",
-        "version": "17.0.416.0",
-        "build": "20160225_1515",
-        "target": "x64",
-        "notes": ""
-    },
-    {
-        "meta": {
-            "schema": "1.0",
-            "source": ""
-        },
-        "product": "Autodesk Revit",
-        "release": "2017 Service Pack 1",
-        "version": "17.0.476.0",
-        "build": "20160606_1515",
-        "target": "x64",
-        "notes": ""
-    },
-    {
-        "meta": {
-            "schema": "1.0",
-            "source": ""
-        },
-        "product": "Autodesk Revit",
-        "release": "2017 Service Pack 2",
-        "version": "17.0.501.0",
-        "build": "20160720_1515",
-        "target": "x64",
-        "notes": ""
-    },
-    {
-        "meta": {
-            "schema": "1.0",
-            "source": ""
-        },
-        "product": "Autodesk Revit",
-        "release": "2017.0.3",
-        "version": "17.0.503.0",
-        "build": "20161205_1400",
-        "target": "x64",
-        "notes": ""
-    },
-    {
-        "meta": {
-            "schema": "1.0",
-            "source": ""
-        },
-        "product": "Autodesk Revit",
-        "release": "2017.1",
-        "version": "17.0.1081.0",
-        "build": "20161006_0315",
-        "target": "x64",
-        "notes": ""
-    },
-    {
-        "meta": {
-            "schema": "1.0",
-            "source": ""
-        },
-        "product": "Autodesk Revit",
-        "release": "2017.1.1",
-        "version": "17.0.1099.0",
-        "build": "20161117_1200",
-        "target": "x64",
-        "notes": ""
-    },
-    {
-        "meta": {
-            "schema": "1.0",
-            "source": ""
-        },
-        "product": "Autodesk Revit",
-        "release": "2017.2",
-        "version": "17.0.1117.0",
-        "build": "20170118_1100",
-        "target": "x64",
-        "notes": ""
-    },
-    {
-        "meta": {
-            "schema": "1.0",
-            "source": ""
-        },
-        "product": "Autodesk Revit",
-        "release": "2017.2.1",
-        "version": "17.0.1128.0",
-        "build": "20170419_0315",
-        "target": "x64",
-        "notes": ""
-    },
-    {
-        "meta": {
-            "schema": "1.0",
-            "source": ""
-        },
-        "product": "Autodesk Revit",
-        "release": "2017.2.2",
-        "version": "17.0.1146.0",
-        "build": "20170816_0615",
-        "target": "x64",
-        "notes": ""
-    },
-    {
-        "meta": {
-            "schema": "1.0",
-            "source": ""
-        },
-        "product": "Autodesk Revit",
-        "release": "2017.2.3",
-        "version": "17.0.1150.0",
-        "build": "20171027_0315",
-        "target": "x64",
-        "notes": ""
-    },
-    {
-        "meta": {
-            "schema": "1.0",
-            "source": "https://github.com/pyrevitlabs/pyRevit/issues/456"
-        },
-        "product": "Autodesk Revit",
-        "release": "2017.0.4",
-        "version": "17.0.511.0",
-        "build": "20181011_1545",
-        "target": "x64",
-        "notes": ""
-    },
-    {
-        "meta": {
-            "schema": "1.0",
-            "source": "https://up.autodesk.com/2017/RVT/Autodesk_Revit_2017_0_5_Readme.htm"
-        },
-        "product": "Autodesk Revit",
-        "release": "2017.0.5 Security Fix",
-        "version": "17.0.517.0",
-        "build": "20190507_1515",
-        "target": "x64",
-        "notes": "https://up.autodesk.com/2017/RVT/Autodesk_Revit_2017_0_5_Readme.htm"
-    },
-    {
-        "meta": {
-            "schema": "1.0",
-            "source": ""
-        },
-        "product": "Autodesk Revit",
-        "release": "2017.2.4",
-        "version": "17.0.1158.0",
-        "build": "20181011_1645",
-        "target": "x64",
-        "notes": ""
-    },
-    {
-        "meta": {
-            "schema": "1.0",
-            "source": "https://up.autodesk.com/2017/RVT/Autodesk_Revit_2017_2_5_Readme.htm"
-        },
-        "product": "Autodesk Revit",
-        "release": "2017.2.5 Security Fix",
-        "version": "17.0.1169.0",
-        "build": "20190508_0315",
-        "target": "x64",
-        "notes": "https://up.autodesk.com/2017/RVT/Autodesk_Revit_2017_2_5_Readme.htm"
-    },
-    {
-        "meta": {
-            "schema": "1.0",
-            "source": ""
-        },
-        "product": "Autodesk Revit",
-        "release": "2018 First Customer Ship",
-        "version": "18.0.0.420",
-        "build": "20170223_1515",
-        "target": "x64",
-        "notes": ""
-    },
-    {
-        "meta": {
-            "schema": "1.0",
-            "source": ""
-        },
-        "product": "Autodesk Revit",
-        "release": "2018.0.1",
-        "version": "18.0.1.2",
-        "build": "20170421_2315",
-        "target": "x64",
-        "notes": ""
-    },
-    {
-        "meta": {
-            "schema": "1.0",
-            "source": ""
-        },
-        "product": "Autodesk Revit",
-        "release": "2018.0.2",
-        "version": "18.0.2.11",
-        "build": "20170525_2315",
-        "target": "x64",
-        "notes": ""
-    },
-    {
-        "meta": {
-            "schema": "1.0",
-            "source": "https://up.autodesk.com/2018/RVT/Autodesk_Revit_2018_0_3_Readme.htm"
-        },
-        "product": "Autodesk Revit",
-        "release": "2018.0.3",
-        "version": "18.0.3.6",
-        "build": "20181015_0930",
-        "target": "x64",
-        "notes": "https://up.autodesk.com/2018/RVT/Autodesk_Revit_2018_0_3_Readme.htm"
-    },
-    {
-        "meta": {
-            "schema": "1.0",
-            "source": ""
-        },
-        "product": "Autodesk Revit",
-        "release": "2018.1",
-        "version": "18.1.0.92",
-        "build": "20170630_0700",
-        "target": "x64",
-        "notes": ""
-    },
-    {
-        "meta": {
-            "schema": "1.0",
-            "source": ""
-        },
-        "product": "Autodesk Revit",
-        "release": "2018.1.1",
-        "version": "18.1.1.18",
-        "build": "20170907_2315",
-        "target": "x64",
-        "notes": ""
-    },
-    {
-        "meta": {
-            "schema": "1.0",
-            "source": ""
-        },
-        "product": "Autodesk Revit",
-        "release": "2018.2",
-        "version": "18.2.0.51",
-        "build": "20170927_1515",
-        "target": "x64",
-        "notes": ""
-    },
-    {
-        "meta": {
-            "schema": "1.0",
-            "source": "https://github.com/pyrevitlabs/pyRevit/issues/456"
-        },
-        "product": "Autodesk Revit",
-        "release": "2018.3",
-        "version": "18.3.0.81",
-        "build": "20180329_1100",
-        "target": "x64",
-        "notes": ""
-    },
-    {
-        "meta": {
-            "schema": "1.0",
-            "source": ""
-        },
-        "product": "Autodesk Revit",
-        "release": "2018.3.1",
-        "version": "18.3.1.2",
-        "build": "20180423_1000",
-        "target": "x64",
-        "notes": ""
-    },
-    {
-        "meta": {
-            "schema": "1.0",
-            "source": ""
-        },
-        "product": "Autodesk Revit",
-        "release": "2018.3.2",
-        "version": "18.3.2.7",
-        "build": "20181011_1500",
-        "target": "x64",
-        "notes": ""
-    },
-    {
-        "meta": {
-            "schema": "1.0",
-            "source": "https://up.autodesk.com/2018/RVT/Autodesk_Revit_2018_3_3_Readme.htm"
-        },
-        "product": "Autodesk Revit",
-        "release": "2018.3.3 Security Fix",
-        "version": "18.3.3.18",
-        "build": "20190510_1515",
-        "target": "x64",
-        "notes": "https://up.autodesk.com/2018/RVT/Autodesk_Revit_2018_3_3_Readme.htm"
-    },
-    {
-        "meta": {
-            "schema": "1.0",
-            "source": ""
-        },
-        "product": "Autodesk Revit",
-        "release": "2019 First Customer Ship",
-        "version": "19.0.0.405",
-        "build": "20180216_1515",
-        "target": "x64",
-        "notes": ""
-    },
-    {
-        "meta": {
-            "schema": "1.0",
-            "source": ""
-        },
-        "product": "Autodesk Revit",
-        "release": "2019 Update for Trial Build",
-        "version": "19.0.1.1",
-        "build": "20180328_1600",
-        "target": "x64",
-        "notes": ""
-    },
-    {
-        "meta": {
-            "schema": "1.0",
-            "source": ""
-        },
-        "product": "Autodesk Revit",
-        "release": "2019.0.1",
-        "version": "19.0.10.18",
-        "build": "20180518_1600",
-        "target": "x64",
-        "notes": ""
-    },
-    {
-        "meta": {
-            "schema": "1.0",
-            "source": ""
-        },
-        "product": "Autodesk Revit",
-        "release": "2019.0.2",
-        "version": "19.0.20.1",
-        "build": "20180927_2315",
-        "target": "x64",
-        "notes": ""
-    },
-    {
-        "meta": {
-            "schema": "1.0",
-            "source": ""
-        },
-        "product": "Autodesk Revit",
-        "release": "2019.1",
-        "version": "19.1.0.112",
-        "build": "20180806_1515",
-        "target": "x64",
-        "notes": ""
-    },
-    {
-        "meta": {
-            "schema": "1.0",
-            "source": ""
-        },
-        "product": "Autodesk Revit",
-        "release": "2019.2 (Update)",
-        "version": "19.2.0.65",
-        "build": "20181217_1515",
-        "target": "x64",
-        "notes": ""
-    },
-    {
-        "meta": {
-            "schema": "1.0",
-            "source": "https://twitter.com/JarodJSchultz/status/1100459171491676160"
-        },
-        "product": "Autodesk Revit",
-        "release": "2019.2 (Full Install)",
-        "version": "19.2.1.1",
-        "build": "20190108_1515",
-        "target": "x64",
-        "notes": ""
-    },
-    {
-        "meta": {
-            "schema": "1.0",
-            "source": "https://up.autodesk.com/2019/RVT/Autodesk_Revit_2019_2_1_Readme.html"
-        },
-        "product": "Autodesk Revit",
-        "release": "2019.2.1",
-        "version": "19.2.10.7",
-        "build": "20190225_1515",
-        "target": "x64",
-        "notes": "https://up.autodesk.com/2019/RVT/Autodesk_Revit_2019_2_1_Readme.html"
-    },
-    {
-        "meta": {
-            "schema": "1.0",
-            "source": "https://up.autodesk.com/2019/RVT/Autodesk_Revit_2019_2_2_Readme.html"
-        },
-        "product": "Autodesk Revit",
-        "release": "2019.2.2 Hotfix",
-        "version": "19.2.20.24",
-        "build": "20190808_0900",
-        "target": "x64",
-        "notes": "https://up.autodesk.com/2019/RVT/Autodesk_Revit_2019_2_2_Readme.html"
-    },
-    {
-        "meta": {
-            "schema": "1.0",
-            "source": ""
-        },
-        "product": "Autodesk Revit",
-        "release": "2020 First Customer Ship",
-        "version": "20.0.0.377",
-        "build": "20190327_2315",
-        "target": "x64",
-        "notes": ""
-    },
-    {
-        "meta": {
-            "schema": "1.0",
-            "source": "https://help.autodesk.com/view/RVT/2020/ENU/?guid=RevitReleaseNotes_2020updates_2020_0_1_Resolved_Issues_html"
-        },
-        "product": "Autodesk Revit",
-        "release": "2020.0.1 Hotfix",
-        "version": "20.0.1.2",
-        "build": "20190412_1200",
-        "target": "x64",
-        "notes": "https://help.autodesk.com/view/RVT/2020/ENU/?guid=RevitReleaseNotes_2020updates_2020_0_1_Resolved_Issues_html"
-    },
-    {
-        "meta": {
-            "schema": "1.0",
-            "source": "https://help.autodesk.com/view/RVT/2020/ENU/?guid=RevitReleaseNotes_2020updates_2020_1_html"
-        },
-        "product": "Autodesk Revit",
-        "release": "2020.1 (Update)",
-        "version": "20.1.0.81",
-        "build": "20190725_1135",
-        "target": "x64",
-        "notes": "https://help.autodesk.com/view/RVT/2020/ENU/?guid=RevitReleaseNotes_2020updates_2020_1_html"
-    },
-    {
-        "meta": {
-            "schema": "1.0",
-            "source": "https://knowledge.autodesk.com/support/revit-products/learn-explore/caas/sfdcarticles/sfdcarticles/How-to-tie-the-Build-number-with-the-Revit-update.html"
-        },
-        "product": "Autodesk Revit",
-        "release": "2020.1 (Full Install)",
-        "version": "20.1.1.1",
-        "build": "20190731_1515",
-        "target": "x64",
-        "notes": "https://help.autodesk.com/view/RVT/2020/ENU/?guid=RevitReleaseNotes_2020updates_2020_1_html"
-    },
-    {
-        "meta": {
-            "schema": "1.0",
-            "source": "https://help.autodesk.com/view/RVT/2020/ENU/?guid=RevitReleaseNotes_2020updates_2020_2_html"
-        },
-        "product": "Autodesk Revit",
-        "release": "2020.2 (Update)",
-        "version": "20.2.0.48",
-        "build": "20191031_1115",
-        "target": "x64",
-        "notes": "https://help.autodesk.com/view/RVT/2020/ENU/?guid=RevitReleaseNotes_2020updates_2020_2_html"
-    },
-    {
-        "meta": {
-            "schema": "1.0",
-            "source": "https://help.autodesk.com/view/RVT/2020/ENU/?guid=RevitReleaseNotes_2020updates_html"
-        },
-        "product": "Autodesk Revit",
-        "release": "2020.2 (Full Install)",
-        "version": "20.2.1.1",
-        "build": "20191106_1200",
-        "target": "x64",
-        "notes": "https://help.autodesk.com/view/RVT/2020/ENU/?guid=RevitReleaseNotes_2020updates_html"
-    },
-    {
-        "meta": {
-            "schema": "1.0",
-            "source": "https://help.autodesk.com/view/RVT/2020/ENU/?guid=RevitReleaseNotes_2020updates_html"
-        },
-        "product": "Autodesk Revit",
-        "release": "2020.2.2 (Full Install)",
-        "version": "20.2.11.3",
-        "build": "20200206_0915",
-        "target": "x64",
-        "notes": "https://help.autodesk.com/view/RVT/2020/ENU/?guid=RevitReleaseNotes_2020updates_html"
-    },
-    {
-        "meta": {
-            "schema": "1.0",
-            "source": "https://up.autodesk.com/2019/RVT/Autodesk_Revit_2019_2_2_Readme.html"
-        },
-        "product": "Autodesk Revit",
-        "release": "2019.2.2 Hotfix",
-        "version": "19.2.20.24",
-        "build": "20190808_0900",
-        "target": "x64",
-        "notes": "https://up.autodesk.com/2019/RVT/Autodesk_Revit_2019_2_2_Readme.html"
-    },
-    {
-        "meta": {
-            "schema": "1.0",
-            "source": "https://help.autodesk.com/view/RVT/2021/ENU/?guid=RevitReleaseNotes_2021release_html"
-        },
-        "product": "Autodesk Revit",
-        "release": "2021 First Customer Ship",
-        "version": "21.0.0.383",
-        "build": "20200220_1100",
-        "target": "x64",
-        "notes": "https://help.autodesk.com/view/RVT/2021/ENU/?guid=RevitReleaseNotes_2021release_html"
-    },
-    {
-        "meta": {
-            "schema": "1.0",
-            "source": "https://help.autodesk.com/view/RVT/2020/ENU/?guid=RevitReleaseNotes_2020updates_html"
-        },
-        "product": "Autodesk Revit",
-        "release": "2020.2.1 (New Install)",
-        "version": "20.2.12.1",
-        "build": "20200210_1400",
-        "target": "x64",
-        "notes": "https://help.autodesk.com/view/RVT/2020/ENU/?guid=RevitReleaseNotes_2020updates_html"
-    },
-    {
-        "meta": {
-            "schema": "1.0",
-            "source": "https://help.autodesk.com/view/RVT/2020/ENU/?guid=RevitReleaseNotes_2020updates_html"
-        },
-        "product": "Autodesk Revit",
-        "release": "2020.2.2",
-        "version": "20.2.20.31",
-        "build": "20200426_1515",
-        "target": "x64",
-        "notes": "https://help.autodesk.com/view/RVT/2020/ENU/?guid=RevitReleaseNotes_2020updates_2020_2_2_html"
-    },
-    {
-        "meta": {
-            "schema": "1.0",
-            "source": "https://help.autodesk.com/view/RVT/2021/ENU/?guid=RevitReleaseNotes_2021updates_2021_1_html"
-        },
-        "product": "Autodesk Revit",
-        "release": "2021.1",
-        "version": "21.1.0.108",
-        "build": "20200708_1515",
-        "target": "x64",
-        "notes": "https://help.autodesk.com/view/RVT/2021/ENU/?guid=RevitReleaseNotes_2021updates_2021_1_html"
-    },
-    {
-        "meta": {
-            "schema": "1.0",
-            "source": "https://help.autodesk.com/view/RVT/2020/ENU/?guid=RevitReleaseNotes_2020updates_2020_2_3_html"
-        },
-        "product": "Autodesk Revit",
-        "release": "2020.2.3",
-        "version": "20.2.30.42",
-        "build": "20200826_1250",
-        "target": "x64",
-        "notes": "https://help.autodesk.com/view/RVT/2020/ENU/?guid=RevitReleaseNotes_2020updates_2020_2_3_html"
-    },
-    {
-        "meta": {
-            "schema": "1.0",
-            "source": "https://help.autodesk.com/view/RVT/2021/ENU/?guid=RevitReleaseNotes_2021updates_2021_1_1_html"
-        },
-        "product": "Autodesk Revit",
-        "release": "2021.1.1",
-        "version": "21.1.10.26",
-        "build": "20200909_1515",
-        "target": "x64",
-        "notes": "https://help.autodesk.com/view/RVT/2021/ENU/?guid=RevitReleaseNotes_2021updates_2021_1_1_html"
-    },
-    {
-        "meta": {
-            "schema": "1.0",
-            "source": "https://help.autodesk.com/view/RVT/2021/ENU/?guid=RevitReleaseNotes_2021updates_html"
-        },
-        "product": "Autodesk Revit",
-        "release": "2021.1.2",
-        "version": "21.1.20.44",
-        "build": "20201109_1530",
-        "target": "x64",
-        "notes": "https://help.autodesk.com/view/RVT/2021/ENU/?guid=RevitReleaseNotes_2021updates_html"
-    },
-    {
-        "meta": {
-            "schema": "1.0",
-            "source": "https://help.autodesk.com/view/RVT/2022/ENU/?guid=RevitReleaseNotes_2022updates_html"
-        },
-        "product": "Autodesk Revit",
-        "release": "2022 First Customer Ship",
-        "version": "22.0.2.392",
-        "build": "20210224_1515",
-        "target": "x64",
-        "notes": "https://help.autodesk.com/view/RVT/2022/ENU/?guid=RevitReleaseNotes_2022updates_html"
-    },
-    {
-        "meta": {
-            "schema": "1.0",
-            "source": "https://up.autodesk.com/2019/RVT/Autodesk_Revit_2019_2_3_Hotfix_Readme.html"
-        },
-        "product": "Autodesk Revit",
-        "release": "2019.2.3",
-        "version": "19.2.30.41",
-        "build": "20210416_1515",
-        "target": "x64",
-        "notes": "https://up.autodesk.com/2019/RVT/Autodesk_Revit_2019_2_3_Hotfix_Readme.html"
-    },
-    {
-        "meta": {
-            "schema": "1.0",
-            "source": "https://help.autodesk.com/view/RVT/2020/ENU/?guid=RevitReleaseNotes_2020updates_html"
-        },
-        "product": "Autodesk Revit",
-        "release": "2020.2.4",
-        "version": "20.2.40.65",
-        "build": "20210420_1515",
-        "target": "x64",
-        "notes": "https://help.autodesk.com/view/RVT/2020/ENU/?guid=RevitReleaseNotes_2020updates_html"
-    },
-    {
-        "meta": {
-            "schema": "1.0",
-            "source": "https://help.autodesk.com/view/RVT/2021/ENU/?guid=RevitReleaseNotes_2021updates_html"
-        },
-        "product": "Autodesk Revit",
-        "release": "2021.1.3",
-        "version": "21.1.30.74",
-        "build": "20210426_1515",
-        "target": "x64",
-        "notes": "https://help.autodesk.com/view/RVT/2021/ENU/?guid=RevitReleaseNotes_2021updates_html"
-    },
-    {
-        "meta": {
-            "schema": "1.0",
-            "source": "https://help.autodesk.com/view/RVT/2022/ENU/?guid=RevitReleaseNotes_2022updates_html"
-        },
-        "product": "Autodesk Revit",
-        "release": "2022.0.1",
-        "version": "22.0.10.28",
-        "build": "20210616_0115",
-        "target": "x64",
-        "notes": "https://help.autodesk.com/view/RVT/2022/ENU/?guid=RevitReleaseNotes_2022updates_html"
-    },
-    {
-        "meta": {
-            "schema": "1.0",
-            "source": "https://help.autodesk.com/view/RVT/2021/ENU/?guid=RevitReleaseNotes_2021updates_html"
-        },
-        "product": "Autodesk Revit",
-        "release": "2021.1.4",
-        "version": "21.1.40.95",
-        "build": "20210805_1400",
-        "target": "x64",
-        "notes": "https://help.autodesk.com/view/RVT/2021/ENU/?guid=RevitReleaseNotes_2021updates_html"
-    },
-    {
-        "meta": {
-            "schema": "1.0",
-            "source": "https://help.autodesk.com/view/RVT/2020/ENU/?guid=RevitReleaseNotes_2020updates_html"
-        },
-        "product": "Autodesk Revit",
-        "release": "2020.2.5",
-        "version": "20.2.50.77",
-        "build": "20210804_1515",
-        "target": "x64",
-        "notes": "https://help.autodesk.com/view/RVT/2020/ENU/?guid=RevitReleaseNotes_2020updates_html"
-    },
-    {
-        "meta": {
-            "schema": "1.0",
-            "source": "https://help.autodesk.com/view/RVT/2022/ENU/?guid=RevitReleaseNotes_2022updates_2022_1_html"
-        },
-        "product": "Autodesk Revit",
-        "release": "2022.1",
-        "version": "22.1.1.516",
-        "build": "20210921_1515",
-        "target": "x64",
-        "notes": "https://help.autodesk.com/view/RVT/2022/ENU/?guid=RevitReleaseNotes_2022updates_2022_1_html"
-    },
-    {
-        "meta": {
-            "schema": "1.0",
-            "source": "https://help.autodesk.com/view/RVT/2022/ENU/?guid=RevitReleaseNotes_2022updates_2022_1_1_html"
-        },
-        "product": "Autodesk Revit",
-        "release": "2022.1.1",
-        "version": "22.1.10.541",
-        "build": "20211103_1515",
-        "target": "x64",
-        "notes": "https://help.autodesk.com/view/RVT/2022/ENU/?guid=RevitReleaseNotes_2022updates_2022_1_1_html"
-    },
-    {
-        "meta": {
-            "schema": "1.0",
-            "source": "https://help.autodesk.com/view/RVT/2021/ENU/?guid=RevitReleaseNotes_2021updates_2021_1_5_html"
-        },
-        "product": "Autodesk Revit",
-        "release": "2021.1.5",
-        "version": "21.1.50.27",
-        "build": "20211018_1515",
-        "target": "x64",
-        "notes": "https://help.autodesk.com/view/RVT/2021/ENU/?guid=RevitReleaseNotes_2021updates_2021_1_5_html"
-    },
-    {
-        "meta": {
-            "schema": "1.0",
-            "source": "https://help.autodesk.com/view/RVT/2020/ENU/?guid=RevitReleaseNotes_2020updates_2020_2_6_html"
-        },
-        "product": "Autodesk Revit",
-        "release": "2020.2.6",
-        "version": "20.2.60.15",
-        "build": "20211019_1515",
-        "target": "x64",
-        "notes": "https://help.autodesk.com/view/RVT/2020/ENU/?guid=RevitReleaseNotes_2020updates_2020_2_6_html"
-    },
-    {
-        "meta": {
-            "schema": "1.0",
-            "source": "https://revit.downloads.autodesk.com/download/2019_2_4_RVT/Docs/RelNotes/Autodesk_Revit_2019_2_4_ReleaseNotes.html"
-        },
-        "product": "Autodesk Revit",
-        "release": "2019.2.4",
-        "version": "19.2.40.15",
-        "build": "20211029_1515",
-        "target": "x64",
-        "notes": "https://revit.downloads.autodesk.com/download/2019_2_4_RVT/Docs/RelNotes/Autodesk_Revit_2019_2_4_ReleaseNotes.html"
-    },
-    {
-        "meta": {
-            "schema": "1.0",
-            "source": "https://help.autodesk.com/view/RVT/2021/ENU/?guid=RevitReleaseNotes_2021updates_2021_1_6_html"
-        },
-        "product": "Autodesk Revit",
-        "release": "2021.1.6",
-        "version": "21.1.60.25",
-        "build": "20220123_1515",
-        "target": "x64",
-        "notes": "https://help.autodesk.com/view/RVT/2021/ENU/?guid=RevitReleaseNotes_2021updates_2021_1_6_html"
-    },
-    {
-        "meta": {
-            "schema": "1.0",
-            "source": "https://help.autodesk.com/view/RVT/2022/ENU/?guid=RevitReleaseNotes_2022updates_2022_1_2_html"
-        },
-        "product": "Autodesk Revit",
-        "release": "2022.1.2",
-        "version": "22.1.21.13",
-        "build": "20220123_1515",
-        "target": "x64",
-        "notes": "https://help.autodesk.com/view/RVT/2022/ENU/?guid=RevitReleaseNotes_2022updates_2022_1_2_html"
-    },
-    {
-        "meta": {
-            "schema": "1.0",
-            "source": "https://help.autodesk.com/view/RVT/2020/ENU/?guid=RevitReleaseNotes_2020updates_2020_2_7_html"
-        },
-        "product": "Autodesk Revit",
-        "release": "2020.2.7",
-        "version": "20.2.70.6",
-        "build": "20220112_1230",
-        "target": "x64",
-        "notes": "https://help.autodesk.com/view/RVT/2020/ENU/?guid=RevitReleaseNotes_2020updates_2020_2_7_html"
-    },
-    {
-        "meta": {
-            "schema": "1.0",
-            "source": "https://up.autodesk.com/2019/RVT/Revit-2019.2.5-Hotfix-Readme.html"
-        },
-        "product": "Autodesk Revit",
-        "release": "2019.2.5",
-        "version": "19.2.50.16",
-        "build": "20220111_1110",
-        "target": "x64",
-        "notes": "https://up.autodesk.com/2019/RVT/Revit-2019.2.5-Hotfix-Readme.html"
-    },
-    {
-        "meta": {
-            "schema": "1.0",
-            "source": "https://help.autodesk.com/view/RVT/2023/ENU/?guid=RevitReleaseNotes_2023release_html"
-        },
-        "product": "Autodesk Revit",
-        "release": "2023 First Customer Ship",
-        "version": "23.0.1.318",
-        "build": "20220304_1515",
-        "target": "x64",
-        "notes": "https://help.autodesk.com/view/RVT/2023/ENU/?guid=RevitReleaseNotes_2023release_html"
-    },
-    {
-        "meta": {
-            "schema": "1.0",
-            "source": "https://knowledge.autodesk.com/support/revit/learn-explore/caas/sfdcarticles/sfdcarticles/How-to-tie-the-Build-number-with-the-Revit-update.html"
-        },
-        "product": "Autodesk Revit",
-        "release": "2023.0.1",
-        "version": "23.0.10.18",
-        "build": "20220429_1500",
-        "target": "x64",
-        "notes": "https://help.autodesk.com/view/RVT/2023/ENU/?guid=RevitReleaseNotes_2023updates_html"
-    },
-    {
-        "meta": {
-            "schema": "1.0",
-            "source": "https://help.autodesk.com/view/RVT/2020/ENU/?guid=RevitReleaseNotes_2020updates_2020_2_8_html"
-        },
-        "product": "Autodesk Revit",
-        "release": "2020.2.8",
-        "version": "20.2.80.2",
-        "build": "20220225_1515",
-        "target": "x64",
-        "notes": "https://help.autodesk.com/view/RVT/2020/ENU/?guid=RevitReleaseNotes_2020updates_2020_2_8_html"
-    },
-    {
-        "meta": {
-            "schema": "1.0",
-            "source": "https://up.autodesk.com/2019/RVT/Revit-2019.2.6-Hotfix-Readme.html"
-        },
-        "product": "Autodesk Revit",
-        "release": "2019.2.6",
-        "version": "19.2.60.3",
-        "build": "20220224_1700",
-        "target": "x64",
-        "notes": "https://up.autodesk.com/2019/RVT/Revit-2019.2.6-Hotfix-Readme.html"
-    },
-    {
-        "meta": {
-            "schema": "1.0",
-            "source": "https://help.autodesk.com/view/RVT/2020/ENU/?guid=RevitReleaseNotes_2020updates_2020_2_9_html"
-        },
-        "product": "Autodesk Revit",
-        "release": "2020.2.9",
-        "version": "20.2.90.12",
-        "build": "20220517_1515",
-        "target": "x64",
-        "notes": "https://help.autodesk.com/view/RVT/2020/ENU/?guid=RevitReleaseNotes_2020updates_2020_2_9_html"
-    },
-    {
-        "meta": {
-            "schema": "1.0",
-            "source": "https://help.autodesk.com/view/RVT/2021/ENU/?guid=RevitReleaseNotes_2021updates_2021_1_7_html"
-        },
-        "product": "Autodesk Revit",
-        "release": "2021.1.7",
-        "version": "21.1.70.21",
-        "build": "20220517_1515",
-        "target": "x64",
-        "notes": "https://help.autodesk.com/view/RVT/2021/ENU/?guid=RevitReleaseNotes_2021updates_2021_1_7_html"
-    },
-    {
-        "meta": {
-            "schema": "1.0",
-            "source": "https://help.autodesk.com/view/RVT/2021/ENU/?guid=RevitReleaseNotes_2021updates_2021_1_8_html"
-        },
-        "product": "Autodesk Revit",
-        "release": "2021.1.8",
-        "version": "21.1.80.35",
-        "build": "20230515_1515",
-        "target": "x64",
-        "notes": "https://help.autodesk.com/view/RVT/2021/ENU/?guid=RevitReleaseNotes_2021updates_2021_1_8_html"
-    },
-    {
-        "meta": {
-            "schema": "1.0",
-            "source": "https://help.autodesk.com/view/RVT/2021/ENU/?guid=RevitReleaseNotes_2021updates_2021_1_9_html"
-        },
-        "product": "Autodesk Revit",
-        "release": "2021.1.9",
-        "version": "21.1.90.15",
-        "build": "20230907_1515",
-        "target": "x64",
-        "notes": "https://help.autodesk.com/view/RVT/2021/ENU/?guid=RevitReleaseNotes_2021updates_2021_1_9_html"
-    },
-    {
-        "meta": {
-            "schema": "1.0",
-            "source": "https://help.autodesk.com/view/RVT/2022/ENU/?guid=RevitReleaseNotes_2022updates_2022_1_3_html"
-        },
-        "product": "Autodesk Revit",
-        "release": "2022.1.3",
-        "version": "22.1.30.34",
-        "build": "20220520_1515",
-        "target": "x64",
-        "notes": "https://help.autodesk.com/view/RVT/2022/ENU/?guid=RevitReleaseNotes_2022updates_2022_1_3_html"
-    },
-    {
-        "meta": {
-            "schema": "1.0",
-            "source": "https://help.autodesk.com/view/RVT/2022/ENU/?guid=RevitReleaseNotes_2022updates_2022_1_4_html"
-        },
-        "product": "Autodesk Revit",
-        "release": "2022.1.4",
-        "version": "22.1.40.58",
-        "build": "20230505_1515",
-        "target": "x64",
-        "notes": "https://help.autodesk.com/view/RVT/2022/ENU/?guid=RevitReleaseNotes_2022updates_2022_1_4_html"
-    },
-    {
-        "meta": {
-            "schema": "1.0",
-            "source": "https://help.autodesk.com/view/RVT/2022/ENU/?guid=RevitReleaseNotes_2022updates_2022_1_5_html"
-        },
-        "product": "Autodesk Revit",
-        "release": "2022.1.5",
-        "version": "22.1.50.17",
-        "build": "20230915_1530",
-        "target": "x64",
-        "notes": "https://help.autodesk.com/view/RVT/2022/ENU/?guid=RevitReleaseNotes_2022updates_2022_1_5_html"
-    },	
-    {
-        "meta": {
-            "schema": "1.0",
-            "source": "https://help.autodesk.com/view/RVT/2023/ENU/?guid=RevitReleaseNotes_2023updates_2023_0_2_html"
-        },
-        "product": "Autodesk Revit",
-        "release": "2023.0.2",
-        "version": "23.0.20.21",
-        "build": "20220726_1500",
-        "target": "x64",
-        "notes": "https://help.autodesk.com/view/RVT/2023/ENU/?guid=RevitReleaseNotes_2023updates_2023_0_2_html"
-    },
-    {
-        "meta": {
-            "schema": "1.0",
-            "source": "https://help.autodesk.com/view/RVT/2023/ENU/?guid=RevitReleaseNotes_2023updates_2023_1_html"
-        },
-        "product": "Autodesk Revit",
-        "release": "2023.1",
-        "version": "23.1.1.24",
-        "build": "20221114_1515",
-        "target": "x64",
-        "notes": "https://help.autodesk.com/view/RVT/2023/ENU/?guid=RevitReleaseNotes_2023updates_2023_1_html"
-    },
-    {
-        "meta": {
-            "schema": "1.0",
-            "source": "https://help.autodesk.com/view/RVT/2023/ENU/?guid=RevitReleaseNotes_2023updates_2023_1_1_html"
-        },
-        "product": "Autodesk Revit",
-        "release": "2023.1.1",
-        "version": "23.1.10.4",
-        "build": "20221122_1550",
-        "target": "x64",
-        "notes": "https://help.autodesk.com/view/RVT/2023/ENU/?guid=RevitReleaseNotes_2023updates_2023_1_1_html"
-    },
-    {
-        "meta": {
-            "schema": "1.0",
-            "source": "https://help.autodesk.com/view/RVT/2023/ENU/?guid=RevitReleaseNotes_2023updates_2023_1_1_1_html"
-        },
-        "product": "Autodesk Revit",
-        "release": "2023.1.1.1",
-        "version": "23.1.10.4",
-        "build": "20221122_1550",
-        "target": "x64",
-        "notes": "https://help.autodesk.com/view/RVT/2023/ENU/?guid=RevitReleaseNotes_2023updates_2023_1_1_1_html"
-    },
-    {
-        "meta": {
-            "schema": "1.0",
-            "source": "https://help.autodesk.com/view/RVT/2023/ENU/?guid=RevitReleaseNotes_2023updates_2023_1_2_html"
-        },
-        "product": "Autodesk Revit",
-        "release": "23.1.2",
-        "version": "23.1.20.70",
-        "build": "20230510_1100",
-        "target": "x64",
-        "notes": "https://help.autodesk.com/view/RVT/2023/ENU/?guid=RevitReleaseNotes_2023updates_2023_1_2_html"
-    },
-	{
-        "meta": {
-            "schema": "1.0",
-            "source": "https://help.autodesk.com/view/RVT/2023/ENU/?guid=RevitReleaseNotes_2023updates_2023_1_3_html"
-        },
-        "product": "Autodesk Revit",
-        "release": "23.1.3",
-        "version": "23.1.30.97",
-        "build": "20230828_1515",
-        "target": "x64",
-        "notes": "https://help.autodesk.com/view/RVT/2023/ENU/?guid=RevitReleaseNotes_2023updates_2023_1_3_html"
-    },
-	    {
-        "meta": {
-            "schema": "1.0",
-            "source": "https://help.autodesk.com/view/RVT/2023/ENU/?guid=RevitReleaseNotes_2023updates_2023_1_4_html"
-        },
-        "product": "Autodesk Revit",
-        "release": "23.1.4",
-        "version": "23.1.40.56",
-        "build": "20240411_0945",
-        "target": "x64",
-        "notes": "https://help.autodesk.com/view/RVT/2023/ENU/?guid=RevitReleaseNotes_2023updates_2023_1_4_html"
-    },
-    {
-        "meta": {
-            "schema": "1.0",
-            "source": "https://www.autodesk.com/support/technical/article/caas/sfdcarticles/sfdcarticles/How-to-tie-the-Build-number-with-the-Revit-update.html"
-        },
-        "product": "Autodesk Revit",
-        "release": "2024 First Customer Ship",
-        "version": "24.0.4.427",
-        "build": "20230308_1635",
-        "target": "x64",
-        "notes": "https://www.autodesk.com/support/technical/article/caas/sfdcarticles/sfdcarticles/How-to-tie-the-Build-number-with-the-Revit-update.html"
-    },
-    {
-        "meta": {
-            "schema": "1.0",
-            "source": "https://help.autodesk.com/view/RVT/2024/ENU/?guid=RevitReleaseNotes_2024release_html"
-        },
-        "product": "Autodesk Revit",
-        "release": "2024.0.1",
-        "version": "24.0.5.432",
-        "build": "20230411_1515",
-        "target": "x64",
-        "notes": "https://help.autodesk.com/view/RVT/2024/ENU/?guid=RevitReleaseNotes_2024release_html"
-    },
-    {
-        "meta": {
-            "schema": "1.0",
-            "source": "https://help.autodesk.com/view/RVT/2024/ENU/?guid=RevitReleaseNotes_2024updates_2024_0_2_html"
-        },
-        "product": "Autodesk Revit",
-        "release": "2024.0.2",
-        "version": "24.0.20.20",
-        "build": "20230509_0315",
-        "target": "x64",
-        "notes": "https://help.autodesk.com/view/RVT/2024/ENU/?guid=RevitReleaseNotes_2024updates_2024_0_2_html"
-    },
-    {
-        "meta": {
-            "schema": "1.0",
-            "source": "https://help.autodesk.com/view/RVT/2024/ENU/?guid=RevitReleaseNotes_2024updates_2024_1_html"
-        },
-        "product": "Autodesk Revit",
-        "release": "24.1",
-        "version": "24.1.0.66",
-        "build": "20230701_1515",
-        "target": "x64",
-        "notes": "https://help.autodesk.com/view/RVT/2024/ENU/?guid=RevitReleaseNotes_2024updates_2024_1_html"
-    },
-    {
-        "meta": {
-            "schema": "1.0",
-            "source": "https://help.autodesk.com/view/RVT/2024/ENU/?guid=RevitReleaseNotes_2024updates_2024_1_1_html"
-        },
-        "product": "Autodesk Revit",
-        "release": "24.1.1",
-        "version": "24.1.10.25",
-        "build": "20230830_0315",
-        "target": "x64",
-        "notes": "https://help.autodesk.com/view/RVT/2024/ENU/?guid=RevitReleaseNotes_2024updates_2024_1_1_html"
-    },
-    {
-        "meta": {
-            "schema": "1.0",
-            "source": "https://help.autodesk.com/view/RVT/2024/ENU/?guid=RevitReleaseNotes_2024updates_2024_2_html"
-        },
-        "product": "Autodesk Revit",
-        "release": "24.2",
-        "version": "24.2.0.63",
-        "build": "20231029_1515",
-        "target": "x64",
-        "notes": "https://help.autodesk.com/view/RVT/2024/ENU/?guid=RevitReleaseNotes_2024updates_2024_2_html"
-    },
-	{
-        "meta": {
-            "schema": "1.0",
-            "source": "https://help.autodesk.com/view/RVT/2024/ENU/?guid=RevitReleaseNotes_2024updates_2024_2_1_html"
-        },
-        "product": "Autodesk Revit",
-        "release": "24.2.1",
-        "version": "24.2.10.64",
-        "build": "20240408_1515",
-        "target": "x64",
-        "notes": "https://help.autodesk.com/view/RVT/2024/ENU/?guid=RevitReleaseNotes_2024updates_2024_2_1_html"
-    },
-    {
-        "meta": {
-            "schema": "1.0",
-            "source": "https://help.autodesk.com/view/RVT/2025/ENU/?guid=RevitReleaseNotes_2025release_html"
-        },
-        "product": "Autodesk Revit",
-        "release": "Autodesk Revit 2025",
-        "version": "25.0.2.419",
-        "build": "20240307_1300",
-        "target": "x64",
-        "notes": "https://help.autodesk.com/view/RVT/2025/ENU/?guid=RevitReleaseNotes_2025release_html"
-    }
-]
->>>>>>> 70dba59b
+]