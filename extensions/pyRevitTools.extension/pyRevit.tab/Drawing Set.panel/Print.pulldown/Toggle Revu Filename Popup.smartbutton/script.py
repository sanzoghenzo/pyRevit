# noinspection PyUnresolvedReferences
import re
import os.path as op
import _winreg as wr

from scriptutils import this_script, logger
from pyrevit.coreutils.ribbon import ICON_MEDIUM


<<<<<<< HEAD
__context__ = 'zerodoc'

__doc__ = 'Enables and disables the Revu PDF Printer prompt for filename option. ' \
          'The Icon shows the current state of this setting.'
=======
__doc__ = 'Enables and disables the Revu PDF Printer prompt for ' \
          'filename option. The Icon shows the current state of this setting.'
>>>>>>> f774c6a1


# op.sep = '\\'
driver_keys = []
BBS_KEY_PATH = r'Software\Bluebeam Software'

BBS_PRINT_DRIVER_MATCH_STR = r'\d{4}\\Brewery\\V\d{2}\\Printer Driver\Z'
logger.debug('Match string is: {}'.format(BBS_PRINT_DRIVER_MATCH_STR))
key_finder = re.compile(BBS_PRINT_DRIVER_MATCH_STR)


def get_reg_key(key, subkey):
    try:
        return wr.OpenKey(key, subkey, 0, wr.KEY_WRITE)
    except Exception as key_error:
        logger.debug('Can not open key: {}'.format(subkey))
        return None


def find_driver_key(driver_keys, parent_string, key):
    subkey_count, value_count, last_changed = wr.QueryInfoKey(key)
    logger.debug('{} reg key has {} subkeys and {} values.' \
                 .format(parent_string, subkey_count, value_count))
    for idx in range(0, subkey_count):
        subkey_name = wr.EnumKey(key, idx)
        key_path = op.join(parent_string, subkey_name)

        logger.debug('Checking subkey: {}'.format(key_path))
        dkey = get_reg_key(key, subkey_name)
        if dkey:
            if key_finder.match(key_path):
                logger.debug('Driver key found: {}'.format(key_path))
                driver_keys.append(dkey)

            logger.debug('Looking into subkey for key: {}'.format(key_path))
            find_driver_key(driver_keys, key_path, dkey)


def get_driver_keys():
    global driver_keys

    if not driver_keys:
        logger.debug('Opening master bluebeam registry key: %s' % BBS_KEY_PATH)
        bbs_key = get_reg_key(wr.HKEY_CURRENT_USER, BBS_KEY_PATH)
        if bbs_key:
            logger.debug('Master key acquired.')
            logger.debug('Finding list of printer driver keys.')
            find_driver_key(driver_keys, '', bbs_key)
            return driver_keys
        else:
            return None
    else:
        return driver_keys


def close_keys(dkeys):
    for dkey in dkeys:
        wr.FlushKey(dkey)
        dkey.Close()


def set_filename_prompt_state(dkeys, state):
    if dkeys:
        try:
            for dkey in dkeys:
                wr.SetValueEx(dkey,
                              r'PromptForFileName',
                              0,
                              wr.REG_SZ,
                              '1' if state else '0')
            return state
        except Exception as key_read_err:
            logger.debug('Error accessing registry key value.' \
                         ' | {}'.format(key_read_err))
    else:
        logger.debug('No registry keys are available for revu printer driver.')


def query_filename_prompt_state(dkeys):
    state = False
    if dkeys:
        try:
            for dkey in dkeys:
                key_state = wr.QueryValueEx(dkey, r'PromptForFileName')[0]
                logger.debug('Checking reg key state: {}'.format(key_state))
                state |= int(key_state) > 0
            return state
        except Exception as key_read_err:
            logger.debug('Error accessing registry key value.' \
                         ' | {}'.format(key_read_err))
    else:
        logger.debug('No registry keys are available for revu printer driver.')


# noinspection PyUnusedLocal
def __selfinit__(script_cmp, ui_button_cmp, __rvt__):
    on_icon = script_cmp.get_bundle_file('on.png')
    off_icon = script_cmp.get_bundle_file('off.png')

    dkeys = get_driver_keys()
    if dkeys:
        curval = query_filename_prompt_state(dkeys)
        close_keys(dkeys)

        if curval:
            logger.debug('PDF Printer PromptForFileName is Enabled...')
            ui_button_cmp.set_icon(on_icon, icon_size=ICON_MEDIUM)
        else:
            logger.debug('PDF Printer PromptForFileName is Disabled...')
            ui_button_cmp.set_icon(off_icon, icon_size=ICON_MEDIUM)
        return True
    else:
        return False


def toggle_state():
    on_icon = this_script.get_bundle_file('on.png')
    off_icon = this_script.get_bundle_file('off.png')

    dkeys = get_driver_keys()
    if dkeys:
        curval = query_filename_prompt_state(dkeys)

        if curval:
            logger.debug('Prompt For FileName is Enabled. Disabling...')
            set_filename_prompt_state(dkeys, False)
            this_script.ui_button.set_icon(off_icon, icon_size=ICON_MEDIUM)
        else:
            logger.debug('Prompt For FileName is Disabled. Enabling...')
            set_filename_prompt_state(dkeys, True)
            this_script.ui_button.set_icon(on_icon, icon_size=ICON_MEDIUM)

        close_keys(dkeys)


if __name__ == '__main__':
    toggle_state()<|MERGE_RESOLUTION|>--- conflicted
+++ resolved
@@ -7,15 +7,10 @@
 from pyrevit.coreutils.ribbon import ICON_MEDIUM
 
 
-<<<<<<< HEAD
 __context__ = 'zerodoc'
 
 __doc__ = 'Enables and disables the Revu PDF Printer prompt for filename option. ' \
           'The Icon shows the current state of this setting.'
-=======
-__doc__ = 'Enables and disables the Revu PDF Printer prompt for ' \
-          'filename option. The Icon shows the current state of this setting.'
->>>>>>> f774c6a1
 
 
 # op.sep = '\\'
