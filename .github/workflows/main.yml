name: pyRevitCI
on:
  # when PRs from forked repos are merged
  push:
    branches:
      - develop-4
<<<<<<< HEAD
    paths:
      - 'bin/**'
      - 'dev/**'
      - 'extensions/**'
      - 'pyrevitlib/**'
      - 'release/**'
      - 'site-packages/**'
=======
>>>>>>> 3f20e704
  # when PR from develop->master is created
  pull_request:
    branches:
      - master
    paths:
      - 'bin/**'
      - 'dev/**'
      - 'extensions/**'
      - 'pyrevitlib/**'
      - 'release/**'
      - 'site-packages/**'
  # manual run
  workflow_dispatch:

env:
  ReleaseBranch: "master"

jobs:
  build:
    if: github.repository == 'pyrevitlabs/pyRevit'
    runs-on: windows-latest
    steps:
      - name: Report Context
        run: |
          echo "run: ${{ github.run_number }}"
          echo "job: ${{ github.job }}"
          echo "event_name: ${{ github.event_name }}"
          echo "event_path: ${{ github.event_path }}"
          echo "repository: ${{ github.repository }}"
          echo "ref: ${{ github.ref }}"
          echo "head_ref: ${{ github.head_ref }}"
          echo "base_ref: ${{ github.base_ref }}"
          echo "commit: ${{ github.sha }}"

      - name: Checkout Repository
        uses: actions/checkout@v4
        with:
          fetch-depth: 0
          ref: ${{ github.head_ref }}

      - name: Checkout Submodules
        uses: jmcouffin/submodules-init@ae47afe19152906d341ee759b39034176873f8ff

      - name: Prepare Python 3.10
        uses: actions/setup-python@v5
        with:
          python-version: '3.10'

      - name: Prepare pipenv
        run: |
          pip install pipenv
          pipenv install

      - name: Prepare msbuild
        uses: microsoft/setup-msbuild@v2

      - name: Prepare git
        uses: fregante/setup-git-user@v2

      - name: Check Build Environment
        run: pipenv run pyrevit check

      - name: Update Copyright Info
        run: |
          pipenv run pyrevit set year

      - name: Update Certificate
        env:
          CERTIFICATE: ${{ secrets.CERTIFICATE }}
          CERTIFICATEPASSWORD: ${{ secrets.PASSWORD }}
          CERTIFICATESHA1: "${{ secrets.CERTIFICATESHA1 }}"
          CERTIFICATENAME: "${{ secrets.CERTIFICATENAME }}"
        run: |
          pipenv run pyrevit sign addcert

      # WIP only
      - name: Update Build Info (WIP)
        if: (github.base_ref != env.ReleaseBranch)
        run: |
          pipenv run pyrevit set build wip

      # RELEASE only
      - name: Update Build Info (Release)
        if: (github.base_ref == env.ReleaseBranch)
        run: |
          pipenv run pyrevit set build release

      - name: Publish Build Info
        run: |
          pipenv run pyrevit set products

      - name: Build Products
        run: |
          pipenv run pyrevit build products

      - name: Get Build Version
        id: buildversion
        uses: juliangruber/read-file-action@v1
        with:
          path: pyrevitlib/pyrevit/version

      - name: Get Install Version
        id: installversion
        uses: juliangruber/read-file-action@v1
        with:
          path: release/version

      - name: Sign Products
        env:
          CERTIFICATE: ${{ secrets.CERTIFICATE }}
          CERTIFICATEPASSWORD: ${{ secrets.PASSWORD }}
          CERTIFICATESHA1: "${{ secrets.CERTIFICATESHA1 }}"
          CERTIFICATENAME: "${{ secrets.CERTIFICATENAME }}"
        run: |
          pipenv run pyrevit sign products

      - name: Build Installers
        run: |
          pipenv run pyrevit build installers

      - name: Sign Installers
        env:
          CERTIFICATE: ${{ secrets.CERTIFICATE }}
          CERTIFICATEPASSWORD: ${{ secrets.PASSWORD }}
          CERTIFICATESHA1: "${{ secrets.CERTIFICATESHA1 }}"
          CERTIFICATENAME: "${{ secrets.CERTIFICATENAME }}"
        run: |
          pipenv run pyrevit sign installers

      # default retention period is 90 days
      # https://github.com/marketplace/actions/upload-a-build-artifact#retention-period
      - name: Upload Installers
        uses: actions/upload-artifact@v4
        with:
          name: pyrevit-installers
          path: |
            dist/pyRevit_${{ steps.installversion.outputs.content }}_signed.exe
            dist/pyRevit_${{ steps.installversion.outputs.content }}_admin_signed.exe
            dist/pyRevit_CLI_${{ steps.installversion.outputs.content }}_signed.exe
            dist/pyRevit_CLI_${{ steps.installversion.outputs.content }}_admin_signed.exe
            dist/pyRevit_CLI_${{ steps.installversion.outputs.content }}_admin_signed.msi
            dist/pyrevit-cli.${{ steps.installversion.outputs.content }}.nupkg
      - name: Generate Release Notes (Release)
        if: (github.base_ref == env.ReleaseBranch)
        env:
          GITHUB_TOKEN: ${{ secrets.GITHUB_TOKEN }}
        run: |
          pipenv run pyrevit report releasenotes > release_notes.md

      - name: Commit & Tag Changes (Release)
        if: (github.base_ref == env.ReleaseBranch)
        # configure git and commit changes
        run: |
          pipenv run pyrevit build commit
          git push
          git push --tags

      - name: Publish Release (Release)
        id: publish_release
        if: (github.base_ref == env.ReleaseBranch)
        uses: softprops/action-gh-release@v2
        env:
          GITHUB_TOKEN: ${{ secrets.GITHUB_TOKEN }}
        with:
          tag_name: v${{ steps.buildversion.outputs.content }}
          name: pyRevit v${{ steps.installversion.outputs.content }}
          body_path: release_notes.md
          draft: true
          prerelease: false
          files: |
            dist/pyRevit_${{ steps.installversion.outputs.content }}_signed.exe
            dist/pyRevit_${{ steps.installversion.outputs.content }}_admin_signed.exe
            dist/pyRevit_CLI_${{ steps.installversion.outputs.content }}_signed.exe
            dist/pyRevit_CLI_${{ steps.installversion.outputs.content }}_admin_signed.exe
            dist/pyRevit_CLI_${{ steps.installversion.outputs.content }}_admin_signed.msi
            dist/pyrevit-cli.${{ steps.installversion.outputs.content }}.nupkg

      - name: Publish Choco Packages (Release)
        if: (github.base_ref == env.ReleaseBranch)
        run: |
          choco apikey --key ${{ secrets.CHOCO_TOKEN}} --source https://push.chocolatey.org/
          choco push dist/pyrevit-cli.${{ steps.installversion.outputs.content }}.nupkg -s https://push.chocolatey.org/

      - name: Merge To Master (Release)
        if: (github.base_ref == env.ReleaseBranch)
        # configure git and commit changes
        run: |
          git checkout ${{ github.base_ref }}
          git merge ${{ github.head_ref }}
          git push
          git checkout ${{ github.head_ref }}

      - name: Notify Issue Threads (WIP)
        if: (github.ref == 'refs/heads/develop')
        env:
          GITHUB_TOKEN: ${{ secrets.GITHUB_TOKEN }}
        run: |
          pipenv run pyrevit notify wip https://github.com/${{ github.repository }}/actions/runs/${{ github.run_id }}

      - name: Notify Issue Threads (Release)
        if: (github.base_ref == env.ReleaseBranch)
        env:
          GITHUB_TOKEN: ${{ secrets.GITHUB_TOKEN }}
        run: |
          pipenv run pyrevit notify release ${{ steps.publish_release.outputs.url }}

      - name: Increment Version & Commit (Release)
        if: (github.base_ref == env.ReleaseBranch)
        run: |
          pipenv run pyrevit set next-version
          git push<|MERGE_RESOLUTION|>--- conflicted
+++ resolved
@@ -4,17 +4,15 @@
   push:
     branches:
       - develop-4
-<<<<<<< HEAD
-    paths:
+      - develop
+   paths:
       - 'bin/**'
       - 'dev/**'
       - 'extensions/**'
       - 'pyrevitlib/**'
       - 'release/**'
       - 'site-packages/**'
-=======
->>>>>>> 3f20e704
-  # when PR from develop->master is created
+ # when PR from develop->master is created
   pull_request:
     branches:
       - master
